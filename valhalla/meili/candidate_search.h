--- conflicted
+++ resolved
@@ -60,16 +60,6 @@
 
   ~CandidateGridQuery();
 
-<<<<<<< HEAD
-  const grid_t* GetGrid(baldr::GraphId tile_id) const;
-
-  const grid_t* GetGrid(const baldr::GraphTile* tile_ptr) const;
-
-  std::unordered_set<baldr::GraphId>
-  RangeQuery(const midgard::AABB2<midgard::PointLL>& range) const;
-
-=======
->>>>>>> 8dd2fada
   std::vector<Candidate>
   Query(const midgard::PointLL& location, float sq_search_radius, sif::EdgeFilter filter) const override;
 
@@ -82,9 +72,9 @@
 
  private:
 
-  const GridRangeQuery<baldr::GraphId>* GetGrid(baldr::GraphId tile_id) const;
+  const grid_t* GetGrid(const baldr::GraphId& tile_id) const;
 
-  const GridRangeQuery<baldr::GraphId>* GetGrid(const baldr::GraphTile* tile_ptr) const;
+  const grid_t* GetGrid(const baldr::GraphTile* tile_ptr) const;
 
   std::unordered_set<baldr::GraphId>
   RangeQuery(const midgard::AABB2<midgard::PointLL>& range) const;
