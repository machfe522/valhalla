--- conflicted
+++ resolved
@@ -55,14 +55,9 @@
   
   //outputs
   repeated PathEdge path_edges = 19;
-<<<<<<< HEAD
-  optional uint32 original_index = 20;
-  optional LatLng projected_ll = 21;
-=======
   repeated PathEdge filtered_edges = 20;
   optional uint32 original_index = 21;
   optional LatLng projected_ll = 22;
->>>>>>> 7af792a3
 }
 
 message TransitEgressInfo {
