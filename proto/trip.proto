syntax = "proto2";
option optimize_for = LITE_RUNTIME;
package valhalla;
import public "tripcommon.proto";

message TripLeg {

  message SignElement {
    optional string text = 1;               // The actual sign element text, examples: I 95 North or Derry Street
    optional bool is_route_number = 2;      // true if sign element is a reference route number such as: I 81 South or US 322 West
  }

  message Sign {
    repeated SignElement exit_numbers = 1;            // The list of exit numbers, example: 67B
    repeated SignElement exit_onto_streets = 2;       // The list of exit branch street names, examples: I 95 North or Baltimore-Washington Parkway
    repeated SignElement exit_toward_locations = 3;   // The list of exit toward locations, examples: New York or I 395 South
    repeated SignElement exit_names = 4;              // The list of exit names - not used much in US, example: Gettysburg Pike
    repeated SignElement guide_onto_streets = 5;      // The list of guide branch street names, examples: US 22 West or Baltimore-Washington Parkway
    repeated SignElement guide_toward_locations = 6;  // The list of guide toward locations, examples: Lewistown or US 15
    repeated SignElement junction_names = 7;          // The list of junction names, examples: 万年橋東 or Mannenbashi East
    repeated SignElement guidance_view_junctions = 8; // The list of guidance view junctions, examples: AB12345;1 or AB12345;E
  }

  enum Traversability {
    kNone = 0;
    kForward = 1;
    kBackward = 2;
    kBoth = 3;
  }

  enum Use {
    kRoadUse = 0;
    kRampUse = 1;              // Link - exits/entrance ramps.
    kTurnChannelUse = 2;       // Link - turn lane.
    kTrackUse = 3;             // Agricultural use; forest tracks
    kDrivewayUse = 4;          // Driveway/private service
    kAlleyUse = 5;             // Service road - limited route use
    kParkingAisleUse = 6;      // Access roads in parking areas
    kEmergencyAccessUse = 7;   // Emergency vehicles only
    kDriveThruUse = 8;         // Commercial drive-thru (banks/fast-food)
    kCuldesacUse = 9;          // Cul-de-sac (edge that forms a loop and is only
                               // connected at one node to another edge.
<<<<<<< HEAD
    kLivingStreetUse = 10;     // Streets with preference towards bicyclists and pedestrians
    kServiceRoadUse = 11;      // Generic service road (not driveway, alley, parking aisle, etc.)
=======
    kLivingStreetUse = 10;     // Shared space for cars, bikes, pedestrians
>>>>>>> 2266b331

    // Bicycle specific uses
    kCyclewayUse = 20;          // Dedicated bicycle path
    kMountainBikeUse = 21;      // Mountain bike trail

    kSidewalkUse = 24;

    // Pedestrian specific uses
    kFootwayUse = 25;
    kStepsUse = 26;             // Stairs
    kPathUse = 27;
    kPedestrianUse = 28;
    kBridlewayUse = 29;

    // Other...
    kOtherUse = 40;

    // Ferry and rail ferry
    kFerryUse = 41;
    kRailFerryUse = 42;

    // Transit specific uses. Must be last in the list
    kRailUse = 50;               // Rail line
    kBusUse = 51;                // Bus line
    kEgressConnectionUse = 52;   // Connection between transit station and transit egress
    kPlatformConnectionUse = 53; // Connection between transit station and transit platform
    kTransitConnectionUse = 54;  // Connection between road network and transit egress
  }

  enum Surface {
    kPavedSmooth = 0;
    kPaved = 1;
    kPavedRough = 2;
    kCompacted = 3;
    kDirt = 4;
    kGravel = 5;
    kPath = 6;
    kImpassable = 7;
  }

  enum TravelMode {
    kDrive = 0;
    kPedestrian = 1;
    kBicycle = 2;
    kTransit = 3;
  }

  // TODO: review and update as needed
  enum VehicleType {
    kCar = 0;
    kMotorcycle = 1;
    kAutoBus = 2;
    kTractorTrailer = 3;
    kMotorScooter = 4;
  }

  // TODO: review and update as needed
  enum PedestrianType {
    kFoot = 0;
    kWheelchair = 1;
    kSegway = 2;
  }

  enum BicycleType {
    kRoad = 0;
    kCross = 1;
    kHybrid = 2;
    kMountain = 3;
  }

  enum TransitType {
    kTram = 0;
    kMetro = 1;
    kRail = 2;
    kBus = 3;
    kFerry = 4;
    kCableCar = 5;
    kGondola = 6;
    kFunicular = 7;
  }

  message TransitRouteInfo {
    optional string onestop_id = 1;
    optional uint32 block_id = 2;
    optional uint32 trip_id = 3;
    optional string short_name = 4;
    optional string long_name = 5;
    optional string headsign = 6;
    optional uint32 color = 7;
    optional uint32 text_color = 8;
    optional string description = 9;
    optional string operator_onestop_id = 10;
    optional string operator_name = 11;
    optional string operator_url = 12;
  }

  message BikeShareStationInfo {
    optional string name = 1;
    optional string ref = 2;
    optional string capacity = 3;
    optional string network = 4;
    optional string operator = 5;
    optional float rent_cost = 6;
    optional float return_cost = 7;
  }

  enum CycleLane {
    kNoCycleLane = 0;
    kShared = 1;    // Shared use lane (could be shared with pedestrians)
    kDedicated = 2; // Dedicated cycle lane
    kSeparated = 3; // A separate cycle lane (physical separation from the main carriageway
  }

  enum Sidewalk {
    kNoSidewalk = 0;
    kLeft = 1;
    kRight = 2;
    kBothSides = 3;
  }

  message LaneConnectivity {
    optional uint64 from_way_id = 1;
    optional string from_lanes = 2;
    optional string to_lanes = 3;
  }

  message TrafficSegment {
    optional uint64 segment_id = 1;
    optional float  begin_percent = 2;
    optional float  end_percent = 3;
    optional bool   starts_segment = 4;
    optional bool   ends_segment = 5;
  }

  message Restriction{
    optional uint32 type = 1;
  }

  message Edge {
    repeated StreetName name = 1;           // street names
    optional float length = 2;              // km
    optional float speed = 3;               // km/h
    optional RoadClass road_class = 4;
    optional uint32 begin_heading = 5;      // 0-359
    optional uint32 end_heading = 6;        // 0-359
    optional uint32 begin_shape_index = 7;  // inclusive
    optional uint32 end_shape_index = 8;    // inclusive
    optional Traversability traversability = 9;
    optional Use use = 10;
    optional bool toll = 11;
    optional bool unpaved = 12;
    optional bool tunnel = 13;
    optional bool bridge = 14;
    optional bool roundabout = 15;
    optional bool internal_intersection = 16;
    optional bool drive_on_right = 17 [default = true];
    optional Surface surface = 18;
    optional Sign sign = 19;
    optional TravelMode travel_mode = 20;
    optional VehicleType vehicle_type = 21;
    optional PedestrianType pedestrian_type = 22;
    optional BicycleType bicycle_type = 23;
    optional TransitType transit_type = 24;
    optional TransitRouteInfo transit_route_info = 25;
    optional uint64 id = 26;
    optional uint64 way_id = 27;
    optional float weighted_grade = 28;
    optional int32 max_upward_grade = 29;
    optional int32 max_downward_grade = 30;
    optional uint32 lane_count = 31;
    optional CycleLane cycle_lane = 32;
    optional uint32 bicycle_network = 33;
    optional Sidewalk sidewalk = 34;
    optional uint32 density = 35;
    optional uint32 speed_limit = 36;
    optional float truck_speed = 37;         // km/h
    optional bool truck_route = 38;
    repeated LaneConnectivity lane_connectivity = 39;
    optional int32 mean_elevation = 40;
    repeated TrafficSegment traffic_segment = 41;
    repeated TurnLane turn_lanes = 42;
    optional bool has_time_restrictions = 43;
    optional float default_speed = 44;       // km/h
    optional Restriction restriction = 45;
    optional bool destination_only = 46;
  }

  message IntersectingEdge {
    optional uint32 begin_heading = 1;       // 0-359
    optional bool prev_name_consistency = 2;
    optional bool curr_name_consistency = 3;
    optional Traversability driveability = 4;
    optional Traversability cyclability = 5;
    optional Traversability walkability = 6;
    optional Use use = 7;
    optional RoadClass road_class = 8;
  }

  message Cost {
    optional double seconds = 1;
    optional double cost = 2;
  }

  message PathCost {
    optional Cost elapsed_cost = 1;
    optional Cost transition_cost = 2;
  }

  message Node {
    enum Type {
      kStreetIntersection = 0;      // Regular intersection of 2 roads
      kGate = 1;                    // Gate or rising bollard
      kBollard = 2;                 // Bollard (fixed obstruction)
      kTollBooth = 3;               // Toll booth / fare collection
      // TODO - for now there is no differentiation between bus and rail stops...
      kTransitEgress = 4;           // Transit egress
      kTransitStation = 5;          // Transit station
      kTransitPlatform = 6;         // Transit platform (rail and bus)
      kBikeShare = 7;               // Bike share location
      kParking = 8;                 // Parking location
      kMotorwayJunction = 9;        // Highway = motorway_junction
      kBorderControl = 10;          // Border control
    }

    optional Edge edge = 1;
    repeated IntersectingEdge intersecting_edge = 2;
    optional uint32 admin_index = 3;         // index into the admin list
    optional Type type = 4;                  // The type of node
    optional bool fork = 5;                  // Fork
    optional TransitPlatformInfo transit_platform_info = 6;
    optional TransitStationInfo transit_station_info = 7;
    optional TransitEgressInfo transit_egress_info = 10;
    optional string time_zone = 11;
    optional PathCost cost = 12;             // how much cost did it take at this node in the path
    repeated PathCost recosts = 13;          // how much cost did it take at this node in the path for optional recostings
    optional BikeShareStationInfo bss_info = 14;
 }

  message Admin {
    optional string country_code = 1;
    optional string country_text = 2;
    optional string state_code = 3;
    optional string state_text = 4;
  }

  message ShapeAttributes {
    repeated uint32 time = 1 [packed=true]; // milliseconds
    repeated uint32 length = 2 [packed=true]; // decimeters
    repeated uint32 speed = 3 [packed=true]; // decimeters per sec
  }

  optional uint64 osm_changeset = 1;
  optional uint64 trip_id = 2;
  optional uint32 leg_id = 3;
  optional uint32 leg_count = 4;
  repeated Location location = 5;
  repeated Node node = 6;
  repeated Admin admin = 7;
  optional string shape = 8;
  optional BoundingBox bbox = 9;
  optional ShapeAttributes shape_attributes = 10;
}

message TripRoute {
  repeated TripLeg legs = 1;
}

message Trip {
  repeated TripRoute routes = 1;
}<|MERGE_RESOLUTION|>--- conflicted
+++ resolved
@@ -40,12 +40,8 @@
     kDriveThruUse = 8;         // Commercial drive-thru (banks/fast-food)
     kCuldesacUse = 9;          // Cul-de-sac (edge that forms a loop and is only
                                // connected at one node to another edge.
-<<<<<<< HEAD
-    kLivingStreetUse = 10;     // Streets with preference towards bicyclists and pedestrians
+    kLivingStreetUse = 10;     // Shared space for cars, bikes, pedestrians
     kServiceRoadUse = 11;      // Generic service road (not driveway, alley, parking aisle, etc.)
-=======
-    kLivingStreetUse = 10;     // Shared space for cars, bikes, pedestrians
->>>>>>> 2266b331
 
     // Bicycle specific uses
     kCyclewayUse = 20;          // Dedicated bicycle path
