--- conflicted
+++ resolved
@@ -38,13 +38,9 @@
    * ADDED: Allow using googletest in unit tests and convert all tests to it (old test.cc is completely removed). [#2128](https://github.com/valhalla/valhalla/pull/2128)
    * ADDED: Add guidance view capability. [#2209](https://github.com/valhalla/valhalla/pull/2209)
    * ADDED: Collect turn cost information as path is formed so that it can be seralized out for trace attributes or osrm flavored intersections. Also add shape_index to osrm intersections. [#2207](https://github.com/valhalla/valhalla/pull/2207)
-<<<<<<< HEAD
    * ADDED: Added alley factor to autocost.  Factor is defaulted at 1.0f or do not avoid alleys. [#2246](https://github.com/valhalla/valhalla/pull/2246)
    * ADDED: Support unlimited speed limits where maxspeed=none. [#2251](https://github.com/valhalla/valhalla/pull/2251)
-=======
-   * ADDED: Added alley factor to autocost.  Factor is defaulted at 1.0f or do not avoid alleys. [#2246](https://github.com/valhalla/valhalla/pull/2246) 
    * ADDED: Gurka integration test framework with ascii-art maps [#2244](https://github.com/valhalla/valhalla/pull/2244)
->>>>>>> a0c7045f
 
 ## Release Date: 2019-11-21 Valhalla 3.0.9
 * **Bug Fix**
