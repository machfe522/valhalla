--- conflicted
+++ resolved
@@ -150,11 +150,8 @@
    * ADDED: Save exit maneuver's begin heading when combining enter & exit roundabout maneuvers. [#2554](https://github.com/valhalla/valhalla/pull/2554)
    * ADDED: Added new urban flag that can be set if edge is within city boundaries to data processing; new use_urban_tag config option; added to osrm response within intersections. [#2522](https://github.com/valhalla/valhalla/pull/2522)
    * ADDED: Use edge.is_urban is set for serializing is_urban. [#2568](https://github.com/valhalla/valhalla/pull/2568)
-<<<<<<< HEAD
    * ADDED: Added new rest/service area uses on the edge; Use edge.rest_area and/or edge.service_area is set for serializing rest or service areas. [#2533](https://github.com/valhalla/valhalla/pull/2533)
-=======
    * ADDED: Dependency cache for Azure [#2567](https://github.com/valhalla/valhalla/pull/2567)
->>>>>>> 19112846
 
 ## Release Date: 2019-11-21 Valhalla 3.0.9
 * **Bug Fix**
