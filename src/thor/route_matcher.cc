#include <vector>
#include <algorithm>
#include <exception>
#include <valhalla/midgard/logging.h>
#include <valhalla/baldr/errorcode_util.h>

#include "thor/route_matcher.h"
#include "thor/service.h"

using namespace valhalla::baldr;
using namespace valhalla::sif;
using namespace valhalla::thor;

namespace valhalla {
namespace thor {

/*
 * An “edge-walking” method for use when the input shape is exact
 * shape from a prior Valhalla route. This will walk the input shape
 * and compare to Valhalla edge’s end node positions to form the list of edges.
 *
 */

namespace {

// Get the length to compare to the edge length
float length_comparison(const float length, const bool exact_match) {
  // If exact match we use a very small tolerance
  if (exact_match) {
    return (length < 10.0f) ? length + 5.0f : length * 1.05f;
  } else {
    return (length < 10.0f) ? length + 5.0f : length * 1.1f;
  }
}

const PathLocation::PathEdge* find_begin_edge(
    const std::vector<baldr::PathLocation>& correlated) {
  // Iterate through start edges
  for (const auto& edge : correlated.front().edges) {
    // If origin is at a node - skip any inbound edge
    if (edge.end_node()) {
      continue;
    }
    return &edge;  //TODO special case
  }
  return nullptr;
}

const PathLocation::PathEdge* find_end_edge(
    const std::vector<baldr::PathLocation>& correlated) {
  // Iterate through end edges
  for (const auto& edge : correlated.back().edges) {
    // If destination is at a node - skip any outbound edge
    if (edge.begin_node()) {
      continue;
    }
    return &edge;  //TODO special case
  }
  return nullptr;
}

const GraphId find_start_node(GraphReader& reader, const GraphId& edge_id) {
  const GraphTile* tile = reader.GetGraphTile(edge_id);
  if (tile == nullptr) {
    throw std::runtime_error("Tile is null");
  }
  const DirectedEdge* de = tile->directededge(edge_id);

  GraphId opp_edge_id = tile->GetOpposingEdgeId(de);
  const DirectedEdge* opp_de = tile->directededge(opp_edge_id);

  return opp_de->endnode();
}

bool expand_from_node(const std::shared_ptr<sif::DynamicCost>* mode_costing,
                      const TravelMode& mode, GraphReader& reader,
                      const std::vector<midgard::PointLL>& shape,
                      const std::vector<float>& distances,
                      size_t& correlated_index, const GraphTile* tile,
                      const GraphId& node, const GraphId& stop_node,
                      EdgeLabel& prev_edge_label, float& elapsed_time,
                      std::vector<PathInfo>& path_infos,
                      const bool from_transition) {

  // If node equals stop node then when are done expanding
  if (node == stop_node) {
    return true;
  }

  const NodeInfo* node_info = tile->node(node);
  GraphId edge_id(node.tileid(), node.level(), node_info->edge_index());
  const DirectedEdge* de = tile->directededge(node_info->edge_index());
  for (uint32_t i = 0; i < node_info->edge_count(); i++, de++, edge_id++) {
    // Skip shortcuts and transit connection edges
    // TODO - later might allow transit connections for multi-modal
    if (de->is_shortcut() || de->use() == Use::kTransitConnection) {
      continue;
    }

    // Look back in path_infos by 1-2 edges to make sure we aren't in a loop.
    // A loop can occur if we have edges shorter than the lat,lng tolerance.
    uint32_t n = path_infos.size();
    if (n > 1 &&  (edge_id == path_infos[n-2].edgeid ||
        edge_id == path_infos[n-1].edgeid)) {
      continue;
    }

    // Process transition edge if previous edge was not from a transition
    if (de->trans_down() || de->trans_up()) {
      if (from_transition) {
        continue;
      } else {
        const GraphTile* end_node_tile = reader.GetGraphTile(de->endnode());
        if (end_node_tile == nullptr) {
          continue;
        }
        if (expand_from_node(mode_costing, mode, reader, shape, distances,
                             correlated_index, end_node_tile, de->endnode(),
                             stop_node, prev_edge_label, elapsed_time,
                             path_infos, true)) {
          return true;
        } else {
          continue;
        }
      }
    }

<<<<<<< HEAD
    // Initialize index and shape
    size_t index = correlated_index;
    uint32_t shape_length = 0;
    uint32_t de_length = de->length() + 50;  // TODO make constant
    float de2 = de_length * de_length;

=======
    // Get the end node LL and set up the length comparison
>>>>>>> c746172f
    const GraphTile* end_node_tile = reader.GetGraphTile(de->endnode());
    if (end_node_tile == nullptr) {
      continue;
    }
    PointLL de_end_ll = end_node_tile->node(de->endnode())->latlng();
    float de_length = length_comparison(de->length(), true);

    // Process current edge until shape matches end node
    // or shape length is longer than the current edge. Increment to the
<<<<<<< HEAD
    // next shape point after the correlated index. Use DistanceApproximator
    // and squared length for efficiency.
    index++;
    DistanceApproximator distapprox(de_end_ll);
    while (index < shape.size() &&
           distapprox.DistanceSquared((shape.at(index))) < de2) {
=======
    // next shape point after the correlated index.
    size_t index = correlated_index + 1;
    float length = 0.0f;
    while (index < shape.size()) {
      // Exclude edge if length along shape is longer than the edge length
      length += distances.at(index);
      if (length > de_length) {
        break;
      }

      // Found a match if shape equals directed edge LL within tolerance
>>>>>>> c746172f
      if (shape.at(index).ApproximatelyEqual(de_end_ll)) {
        // Update the elapsed time based on transition cost
        elapsed_time += mode_costing[static_cast<int>(mode)]->TransitionCost(
            de, node_info, prev_edge_label).secs;

        // Update the elapsed time based on edge cost
        elapsed_time += mode_costing[static_cast<int>(mode)]->EdgeCost(de).secs;

        // Add edge and update correlated index
        path_infos.emplace_back(mode, std::round(elapsed_time), edge_id, 0);

        // Set previous edge label
        prev_edge_label = {kInvalidLabel, edge_id, de, {}, 0, 0, mode, 0};

        // Continue walking shape to find the end edge...
<<<<<<< HEAD
        return (expand_from_node(mode_costing, mode, reader, shape, index,
                                 end_node_tile, de->endnode(), stop_node,
                                 prev_edge_label, elapsed_time, path_infos,
                                 false));
=======
        return (expand_from_node(mode_costing, mode, reader, shape, distances,
                                 index, end_node_tile, de->endnode(),
                                 stop_node, prev_edge_label, elapsed_time,
                                 path_infos, false));
>>>>>>> c746172f
      }
      index++;
    }
  }
  return false;
}

}

bool RouteMatcher::FormPath(
    const std::shared_ptr<sif::DynamicCost>* mode_costing,
    const sif::TravelMode& mode, baldr::GraphReader& reader,
    const std::vector<midgard::PointLL>& shape,
    const std::vector<baldr::PathLocation>& correlated,
    std::vector<PathInfo>& path_infos) {
  float elapsed_time = 0.f;

  // Process and validate begin edge
  const PathLocation::PathEdge* begin_path_edge = find_begin_edge(correlated);
  if ((begin_path_edge == nullptr) || !(begin_path_edge->id.Is_Valid())) {
    throw std::runtime_error("Invalid begin edge id");
  }
  const GraphTile* begin_edge_tile = reader.GetGraphTile(begin_path_edge->id);
  if (begin_edge_tile == nullptr) {
    throw std::runtime_error("Begin tile is null");
  }

  // Process and validate end edge
  const PathLocation::PathEdge* end_path_edge = find_end_edge(correlated);
  if ((end_path_edge == nullptr) || !(end_path_edge->id.Is_Valid())) {
    throw std::runtime_error("Invalid end edge id");
  }
  const GraphTile* end_edge_tile = reader.GetGraphTile(end_path_edge->id);
  if (end_edge_tile == nullptr) {
    throw std::runtime_error("End tile is null");
  }

  // Assign the end edge start node
  const GraphId end_edge_start_node = find_start_node(reader,
                                                      end_path_edge->id);

  // Process directed edge and info
  const DirectedEdge* de = begin_edge_tile->directededge(begin_path_edge->id);
  const GraphTile* end_node_tile = reader.GetGraphTile(de->endnode());
  if (begin_edge_tile == nullptr) {
    throw std::runtime_error("End node tile is null");
  }
  PointLL de_end_ll = end_node_tile->node(de->endnode())->latlng();

  // Form distances between shape points
  std::vector<float> distances;
  distances.push_back(0.0f);
  for (size_t i = 1; i < shape.size(); i++) {
    distances.push_back(shape[i].Distance(shape[i-1]));
  }

  // Initialize indexes and shape
  size_t index = 0;
  float length = 0.0f;
  float de_length = length_comparison(de->length() * (1 - begin_path_edge->dist), true);
  EdgeLabel prev_edge_label;
  // Loop over shape to form path from matching edges
  while (index < shape.size()) {
    if (index > 0) {
      length += distances.at(index);
    }
    if (length > de_length) {
      break;
    }

    // Check if shape is within tolerance at the end node
    if (shape.at(index).ApproximatelyEqual(de_end_ll)) {

      // Update the elapsed time edge cost at begin edge
      elapsed_time += mode_costing[static_cast<int>(mode)]->EdgeCost(de).secs
          * (1 - begin_path_edge->dist);

      // Add begin edge
      path_infos.emplace_back(mode, std::round(elapsed_time),
                              begin_path_edge->id, 0);

      // Set previous edge label
      prev_edge_label = {kInvalidLabel, begin_path_edge->id, de, {}, 0, 0, mode, 0};

      // Continue walking shape to find the end edge...
      if (expand_from_node(mode_costing, mode, reader, shape, distances, index,
                           end_node_tile, de->endnode(), end_edge_start_node,
                           prev_edge_label, elapsed_time, path_infos, false)) {
        // Update the elapsed time based on transition cost
        elapsed_time += mode_costing[static_cast<int>(mode)]->TransitionCost(
            de, end_edge_tile->node(end_edge_start_node), prev_edge_label).secs;

        // Update the elapsed time based on edge cost
        elapsed_time += mode_costing[static_cast<int>(mode)]->EdgeCost(de).secs
            * end_path_edge->dist;

        // Add end edge
        path_infos.emplace_back(mode, std::round(elapsed_time),
                                end_path_edge->id, 0);

        return true;
      } else {
        // Did not find end edge - so get out
        return false;
      }
    }
    index++;
  }
  return false;
}

}
}<|MERGE_RESOLUTION|>--- conflicted
+++ resolved
@@ -125,16 +125,7 @@
       }
     }
 
-<<<<<<< HEAD
-    // Initialize index and shape
-    size_t index = correlated_index;
-    uint32_t shape_length = 0;
-    uint32_t de_length = de->length() + 50;  // TODO make constant
-    float de2 = de_length * de_length;
-
-=======
     // Get the end node LL and set up the length comparison
->>>>>>> c746172f
     const GraphTile* end_node_tile = reader.GetGraphTile(de->endnode());
     if (end_node_tile == nullptr) {
       continue;
@@ -144,14 +135,6 @@
 
     // Process current edge until shape matches end node
     // or shape length is longer than the current edge. Increment to the
-<<<<<<< HEAD
-    // next shape point after the correlated index. Use DistanceApproximator
-    // and squared length for efficiency.
-    index++;
-    DistanceApproximator distapprox(de_end_ll);
-    while (index < shape.size() &&
-           distapprox.DistanceSquared((shape.at(index))) < de2) {
-=======
     // next shape point after the correlated index.
     size_t index = correlated_index + 1;
     float length = 0.0f;
@@ -163,7 +146,6 @@
       }
 
       // Found a match if shape equals directed edge LL within tolerance
->>>>>>> c746172f
       if (shape.at(index).ApproximatelyEqual(de_end_ll)) {
         // Update the elapsed time based on transition cost
         elapsed_time += mode_costing[static_cast<int>(mode)]->TransitionCost(
@@ -179,17 +161,10 @@
         prev_edge_label = {kInvalidLabel, edge_id, de, {}, 0, 0, mode, 0};
 
         // Continue walking shape to find the end edge...
-<<<<<<< HEAD
-        return (expand_from_node(mode_costing, mode, reader, shape, index,
-                                 end_node_tile, de->endnode(), stop_node,
-                                 prev_edge_label, elapsed_time, path_infos,
-                                 false));
-=======
         return (expand_from_node(mode_costing, mode, reader, shape, distances,
                                  index, end_node_tile, de->endnode(),
                                  stop_node, prev_edge_label, elapsed_time,
                                  path_infos, false));
->>>>>>> c746172f
       }
       index++;
     }
