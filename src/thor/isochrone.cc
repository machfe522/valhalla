#include <iostream> // TODO remove if not needed
#include <map>
#include <algorithm>
#include "thor/isochrone.h"
#include "baldr/datetime.h"
#include "midgard/distanceapproximator.h"
#include "midgard/logging.h"

using namespace valhalla::midgard;
using namespace valhalla::baldr;
using namespace valhalla::sif;

namespace {

// Method to get an operator Id from a map of operator strings vs. Id.
uint32_t GetOperatorId(const GraphTile* tile, uint32_t routeid,
            std::unordered_map<std::string, uint32_t>& operators) {
  const TransitRoute* transit_route = tile->GetTransitRoute(routeid);

  // Test if the transit operator changed
  if (transit_route && transit_route->op_by_onestop_id_offset()) {
    // Get the operator name and look up in the operators map
    std::string operator_name =
        tile->GetName(transit_route->op_by_onestop_id_offset());
    auto operator_itr = operators.find(operator_name);
    if (operator_itr == operators.end()) {
      // Operator not found - add to the map
      uint32_t id = operators.size() + 1;
      operators[operator_name] = id;
      return id;
    } else {
      return operator_itr->second;
    }
  }
  return 0;
}

}

namespace valhalla {
namespace thor {

constexpr uint32_t kBucketCount = 20000;
constexpr uint32_t kInitialEdgeLabelCount = 500000;

// Default constructor
Isochrone::Isochrone()
    : access_mode_(kAutoAccess),
      shape_interval_(50.0f),
      mode_(TravelMode::kDrive),
      adjacencylist_(nullptr),
      edgestatus_(nullptr) {
}

// Destructor
Isochrone::~Isochrone() {
  Clear();
}

// Clear the temporary information generated during path construction.
void Isochrone::Clear() {
  // Clear the edge labels, edge status flags, and adjacency list
  // TODO - clear only the edge label set that was used?
  edgelabels_.clear();
  bdedgelabels_.clear();
  mmedgelabels_.clear();
  bdedgelabels_.clear();
  mmedgelabels_.clear();
  adjacencylist_.reset();
  edgestatus_.reset();
}

// Construct the isotile. Use a fixed grid size. Convert time in minutes to
// a max distance in meters based on an estimate of max average speed for
// the travel mode.
void Isochrone::ConstructIsoTile(const bool multimodal, const unsigned int max_minutes,
<<<<<<< HEAD
                                 std::vector<odin::Location>& origin_locations) {
=======
                                 google::protobuf::RepeatedPtrField<valhalla::odin::Location>& origin_locations) {
>>>>>>> 7af792a3
  float max_distance;
  auto max_seconds = max_minutes * 60;
  if (multimodal) {
    max_distance = max_seconds * 70.0f * kMPHtoMetersPerSec;
  } else if (mode_ == TravelMode::kPedestrian) {
    max_distance = max_seconds * 5.0f * kMPHtoMetersPerSec;
  } else if (mode_ == TravelMode::kBicycle) {
    max_distance = max_seconds * 20.0f * kMPHtoMetersPerSec;
  } else {
    // A driving mode
    max_distance = max_seconds * 70.0f * kMPHtoMetersPerSec;
  }

  // Form bounding box that's just big enough to surround all of the locations.
  // Convert to PointLL
<<<<<<< HEAD
  PointLL center_ll(origin_locations.at(0).ll().lng(), origin_locations.at(0).ll().lat());
=======
  PointLL center_ll(origin_locations.Get(0).ll().lng(), origin_locations.Get(0).ll().lat());
>>>>>>> 7af792a3
  AABB2<PointLL> loc_bounds(center_ll.lng(), center_ll.lat(), center_ll.lng(), center_ll.lat());

  for (const auto& origin : origin_locations) {
    PointLL loc(origin.ll().lng(), origin.ll().lat());
    loc_bounds.Expand(loc);
  }
  // Find the location closest to the center.
  PointLL bounds_center = loc_bounds.Center();
  float shortest_dist = center_ll.Distance(bounds_center);
  for (const auto& origin : origin_locations) {
    PointLL loc(origin.ll().lng(), origin.ll().lat());
    float current_dist = loc.Distance(bounds_center);
    if (current_dist < shortest_dist) {
      shortest_dist = current_dist;
      center_ll = loc;
    }
  }

  // Range of grids in latitude space
  float dlat = max_distance / kMetersPerDegreeLat;
  // Range of grids in longitude space
  float dlon = max_distance / DistanceApproximator::MetersPerLngDegree(center_ll.lat());

  // Optimize for 600 cells in latitude (slightly larger for multimodal).
  // Round off to nearest 0.001 degree. TODO - revisit min and max grid sizes
  float grid_size = (multimodal) ? dlat / 500.0f : dlat / 300.0f;
  if (grid_size < 0.001f) {
    grid_size = 0.001f;
  } else if (grid_size > 0.005f) {
    grid_size = 0.005f;
  } else {
    // Round to nearest 0.001
    int r = std::round(grid_size * 1000.0f);
    grid_size = static_cast<float>(r) * 0.001f;
  }

  // Set the shape interval in meters
  shape_interval_ = grid_size * kMetersPerDegreeLat * 0.25f;

  // Create expanded bounds from the bounded box around the locations.
  AABB2<PointLL> bounds(loc_bounds.minx() - dlon, loc_bounds.miny() - dlat,
                        loc_bounds.maxx() + dlon, loc_bounds.maxy() + dlat);

  // Create isotile (gridded data)
  isotile_.reset(new GriddedData<PointLL>(bounds, grid_size, max_minutes));

  // Find the center of the grid that the location lies within. Shift the
  // tilebounds so the location lies in the center of a tile.
  PointLL grid_center = isotile_->Center(isotile_->TileId(center_ll));
  PointLL shift(grid_center.lng() - center_ll.lng(),
                grid_center.lat() - center_ll.lat());
  isotile_->ShiftTileBounds(shift);

  // Test that the shift worked...TODO - remove later
  grid_center = isotile_->Center(isotile_->TileId(center_ll));
  if (std::abs(center_ll.lat() - grid_center.lat()) > 0.0001f ||
      std::abs(center_ll.lng() - grid_center.lng()) > 0.0001f) {
    LOG_INFO("Isochrone center location is not centered within a tile. Off by: " +
             std::to_string(center_ll.lat() - grid_center.lat()) + "," +
             std::to_string(center_ll.lng() - grid_center.lng()));
  }
}

// Initialize - create adjacency list, edgestatus support, and reserve
// edgelabels
void Isochrone::Initialize(const uint32_t bucketsize) {
  edgelabels_.reserve(kInitialEdgeLabelCount);

  // Set up lambda to get sort costs
  const auto edgecost = [this](const uint32_t label) {
    return edgelabels_[label].sortcost();
  };

  float range = kBucketCount * bucketsize;
  adjacencylist_.reset(new DoubleBucketQueue(0.0f, range, bucketsize, edgecost));
  edgestatus_.reset(new EdgeStatus());
}

// Initialize - create adjacency list, edgestatus support, and reserve
// edgelabels
void Isochrone::InitializeReverse(const uint32_t bucketsize) {
  bdedgelabels_.reserve(kInitialEdgeLabelCount);

  // Set up lambda to get sort costs
  const auto edgecost = [this](const uint32_t label) {
    return bdedgelabels_[label].sortcost();
  };

  float range = kBucketCount * bucketsize;
  adjacencylist_.reset(new DoubleBucketQueue(0.0f, range, bucketsize, edgecost));
  edgestatus_.reset(new EdgeStatus());
}

// Initialize - create adjacency list, edgestatus support, and reserve
// edgelabels
void Isochrone::InitializeMultiModal(const uint32_t bucketsize) {
  mmedgelabels_.reserve(kInitialEdgeLabelCount);

  // Set up lambda to get sort costs
  const auto edgecost = [this](const uint32_t label) {
    return mmedgelabels_[label].sortcost();
  };

  float range = kBucketCount * bucketsize;
  adjacencylist_.reset(new DoubleBucketQueue(0.0f, range, bucketsize, edgecost));
  edgestatus_.reset(new EdgeStatus());
}

// Expand from a node in the forward direction
void Isochrone::ExpandForward(GraphReader& graphreader, const GraphId& node,
                    const EdgeLabel& pred, const uint32_t pred_idx,
                    const bool from_transition) {
  // Get the tile and the node info. Skip if tile is null (can happen
  // with regional data sets) or if no access at the node.
  const GraphTile* tile = graphreader.GetGraphTile(node);
  if (tile == nullptr) {
    return;
  }

  // Get the nodeinfo and update the isotile
  const NodeInfo* nodeinfo = tile->node(node);
  if (!from_transition) {
    uint32_t idx = pred.predecessor();
    float secs0 = (idx == kInvalidLabel) ? 0 : edgelabels_[idx].cost().secs;
    UpdateIsoTile(pred, graphreader, nodeinfo->latlng(), secs0);
  }
  if (!costing_->Allowed(nodeinfo)) {
    return;
  }

  // Expand from end node in forward direction.
  GraphId edgeid = { node.tileid(), node.level(), nodeinfo->edge_index() };
  const DirectedEdge* directededge = tile->directededge(edgeid);
  for (uint32_t i = 0; i < nodeinfo->edge_count(); ++i, ++directededge, ++edgeid) {
    // Handle transition edges - expand from the end node of the transition
    // (unless this is called from a transition).
    if (directededge->trans_up()) {
      if (!from_transition) {
        ExpandForward(graphreader, directededge->endnode(), pred, pred_idx, true);
      }
      continue;
    }
    if (directededge->trans_down()) {
      if (!from_transition) {
        ExpandForward(graphreader, directededge->endnode(), pred, pred_idx, true);
      }
      continue;
    }

    // Quick check to skip if no access for this mode. Also, skip shortcuts.
    if (directededge->is_shortcut() ||
      !(directededge->forwardaccess() & access_mode_)) {
      continue;
    }

    // Get the current set. Skip this edge if permanently labeled (best
    // path already found to this directed edge).
    EdgeStatusInfo edgestatus = edgestatus_->Get(edgeid);
    if (edgestatus.set() == EdgeSet::kPermanent) {
      continue;
    }

    // Skip if no access is allowed to this edge (based on the costing
    // method) or if a complex restriction exists for this path.
    if (!costing_->Allowed(directededge, pred, tile, edgeid) ||
         costing_->Restricted(directededge, pred, edgelabels_, tile,
                             edgeid, true)) {
      continue;
    }

    // Compute the cost to the end of this edge
    Cost newcost = pred.cost() + costing_->EdgeCost(directededge) +
         costing_->TransitionCost(directededge, nodeinfo, pred);

    // Check if edge is temporarily labeled and this path has less cost. If
    // less cost the predecessor is updated and the sort cost is decremented
    // by the difference in real cost (A* heuristic doesn't change)
    if (edgestatus.set() == EdgeSet::kTemporary) {
      EdgeLabel& lab = edgelabels_[edgestatus.index()];
      if (newcost.cost <  lab.cost().cost) {
        float newsortcost = lab.sortcost() - (lab.cost().cost - newcost.cost);
        adjacencylist_->decrease(edgestatus.index(), newsortcost);
        lab.Update(pred_idx, newcost, newsortcost);
      }
      continue;
    }

    // Add edge label, add to the adjacency list and set edge status
    uint32_t idx = edgelabels_.size();
    edgestatus_->Set(edgeid, EdgeSet::kTemporary, idx);
    edgelabels_.emplace_back(pred_idx, edgeid, directededge,
                             newcost, newcost.cost, 0.0f, mode_, 0);
    adjacencylist_->add(idx);
  }
}

// Compute iso-tile that we can use to generate isochrones.
std::shared_ptr<const GriddedData<PointLL> > Isochrone::Compute(
<<<<<<< HEAD
             std::vector<odin::Location>& origin_locations,
=======
             google::protobuf::RepeatedPtrField<valhalla::odin::Location>& origin_locations,
>>>>>>> 7af792a3
             const unsigned int max_minutes,
             GraphReader& graphreader,
             const std::shared_ptr<DynamicCost>* mode_costing,
             const TravelMode mode) {
  // Set the mode and costing
  mode_ = mode;
  costing_ = mode_costing[static_cast<uint32_t>(mode_)];
  access_mode_ = costing_->access_mode();

  // Initialize and create the isotile
  auto max_seconds = max_minutes * 60;
  Initialize(costing_->UnitSize());
  ConstructIsoTile(false, max_minutes, origin_locations);

  // Set the origin locations
  SetOriginLocations(graphreader, origin_locations, costing_);

  // Compute the isotile
  uint32_t n = 0;
  const GraphTile* tile;
  while (true) {
    // Get next element from adjacency list. Check that it is valid. An
    // invalid label indicates there are no edges that can be expanded.
    uint32_t predindex = adjacencylist_->pop();
    if (predindex == kInvalidLabel) {
      return isotile_;
    }

    // Copy the EdgeLabel for use in costing and settle the edge.
    EdgeLabel pred = edgelabels_[predindex];
    edgestatus_->Update(pred.edgeid(), EdgeSet::kPermanent);

    // Expand from the end node in forward direction.
    ExpandForward(graphreader, pred.endnode(), pred, predindex, false);
    n++;

    // Return after the time interval has been met
    if (pred.cost().secs > max_seconds || pred.cost().cost > max_seconds * 4) {
      LOG_DEBUG("Exceed time interval: n = " + std::to_string(n));
      return isotile_;
    }
  }
  return isotile_;      // Should never get here
}

// Expand from a node in reverse direction.
void Isochrone::ExpandReverse(GraphReader& graphreader,
         const GraphId& node, const BDEdgeLabel& pred, const uint32_t pred_idx,
         const DirectedEdge* opp_pred_edge, const bool from_transition) {
  // Get the tile and the node info. Skip if tile is null (can happen
  // with regional data sets) or if no access at the node.
  const GraphTile* tile = graphreader.GetGraphTile(node);
  if (tile == nullptr) {
    return;
  }

  // Get the nodeinfo and update the isotile
  const NodeInfo* nodeinfo = tile->node(node);
  if (!from_transition) {
    uint32_t idx = pred.predecessor();
    float secs0 = (idx == kInvalidLabel) ? 0 : bdedgelabels_[idx].cost().secs;
    UpdateIsoTile(pred, graphreader, nodeinfo->latlng(), secs0);
  }
  if (!costing_->Allowed(nodeinfo)) {
    return;
  }

  // Expand from end node in reverse direction.
  GraphId edgeid = { node.tileid(), node.level(), nodeinfo->edge_index() };
  const DirectedEdge* directededge = tile->directededge(edgeid);
  for (uint32_t i = 0; i < nodeinfo->edge_count(); ++i, ++directededge, ++edgeid) {
    // Handle transition edges - expand from the end not of the transition
    // unless this is called from a transition.
    if (directededge->trans_up()) {
      if (!from_transition) {
        ExpandReverse(graphreader, directededge->endnode(), pred, pred_idx,
                      opp_pred_edge, true);
      }
      continue;
    } else if (directededge->trans_down()) {
      if (!from_transition) {
        ExpandReverse(graphreader, directededge->endnode(), pred, pred_idx,
                      opp_pred_edge, true);
      }
      continue;
    }

    // Quick check to skip if no access for this mode or if edge is
    // a shortcut
    if (!(directededge->reverseaccess() & access_mode_) ||
         directededge->is_shortcut()) {
      continue;
    }

    // Get the current set. Skip this edge if permanently labeled (best
    // path already found to this directed edge).
    EdgeStatusInfo edgestatus = edgestatus_->Get(edgeid);
    if (edgestatus.set() == EdgeSet::kPermanent) {
      continue;
    }

    // Get end node tile, opposing edge Id, and opposing directed edge.
    const GraphTile* t2 = directededge->leaves_tile() ?
        graphreader.GetGraphTile(directededge->endnode()) : tile;
    if (t2 == nullptr) {
      continue;
    }
    GraphId oppedge = t2->GetOpposingEdgeId(directededge);
    const DirectedEdge* opp_edge = t2->directededge(oppedge);

    // Skip this edge if no access is allowed (based on costing method)
    // or if a complex restriction prevents transition onto this edge.
    if (!costing_->AllowedReverse(directededge, pred, opp_edge, t2, oppedge) ||
         costing_->Restricted(directededge, pred, bdedgelabels_, tile,
                                     edgeid, false)) {
      continue;
    }

    // Compute the cost to the end of this edge with separate transition cost
    Cost tc = costing_->TransitionCostReverse(directededge->localedgeidx(),
                               nodeinfo, opp_edge, opp_pred_edge);
    Cost newcost = pred.cost() + costing_->EdgeCost(opp_edge);
    newcost.cost += tc.cost;

    // Check if edge is temporarily labeled and this path has less cost. If
    // less cost the predecessor is updated and the sort cost is decremented
    // by the difference in real cost (A* heuristic doesn't change)
    if (edgestatus.set() == EdgeSet::kTemporary) {
      BDEdgeLabel& lab = bdedgelabels_[edgestatus.index()];
      if (newcost.cost < lab.cost().cost) {
        float newsortcost = lab.sortcost() - (lab.cost().cost - newcost.cost);
        adjacencylist_->decrease(edgestatus.index(), newsortcost);
        lab.Update(pred_idx, newcost, newsortcost, tc);
      }
      continue;
    }

    // Add edge label, add to the adjacency list and set edge status
    uint32_t idx = bdedgelabels_.size();
    edgestatus_->Set(edgeid, EdgeSet::kTemporary, idx);
    bdedgelabels_.emplace_back(pred_idx, edgeid, oppedge,
                   directededge, newcost, newcost.cost, 0.0f,
                   mode_, tc, false);
    adjacencylist_->add(idx);
  }
}

// Compute iso-tile that we can use to generate isochrones.
std::shared_ptr<const GriddedData<PointLL> > Isochrone::ComputeReverse(
<<<<<<< HEAD
             std::vector<odin::Location>& dest_locations,
=======
             google::protobuf::RepeatedPtrField<valhalla::odin::Location>& dest_locations,
>>>>>>> 7af792a3
             const unsigned int max_minutes,
             GraphReader& graphreader,
             const std::shared_ptr<DynamicCost>* mode_costing,
             const TravelMode mode) {
  // Set the mode and costing
  mode_ = mode;
  costing_ = mode_costing[static_cast<uint32_t>(mode_)];
  access_mode_ = costing_->access_mode();

  // Initialize and create the isotile
  auto max_seconds = max_minutes * 60;
  InitializeReverse(costing_->UnitSize());
  ConstructIsoTile(false, max_minutes, dest_locations);

  // Set the origin locations
  SetDestinationLocations(graphreader, dest_locations, costing_);

  // Compute the isotile
  uint32_t n = 0;
  const GraphTile* tile;
  while (true) {
    // Get next element from adjacency list. Check that it is valid. An
    // invalid label indicates there are no edges that can be expanded.
    uint32_t predindex = adjacencylist_->pop();
    if (predindex == kInvalidLabel) {
      return isotile_;
    }

    // Copy the EdgeLabel for use in costing and settle the edge.
    BDEdgeLabel pred = bdedgelabels_[predindex];
    edgestatus_->Update(pred.edgeid(), EdgeSet::kPermanent);

    // Get the opposing predecessor directed edge. Need to make sure we get
    // the correct one if a transition occurred
    const DirectedEdge* opp_pred_edge =
      graphreader.GetGraphTile(pred.opp_edgeid())->directededge(pred.opp_edgeid());

    // Expand from the end node in forward direction.
    ExpandReverse(graphreader, pred.endnode(), pred, predindex, opp_pred_edge, false);
    n++;

    // Return after the time interval has been met
    if (pred.cost().secs > max_seconds || pred.cost().cost > max_seconds * 4) {
      LOG_DEBUG("Exceed time interval: n = " + std::to_string(n));
      return isotile_;
    }
  }
  return isotile_;      // Should never get here
}

// Compute isochrone for mulit-modal route.
std::shared_ptr<const GriddedData<PointLL> > Isochrone::ComputeMultiModal(
<<<<<<< HEAD
             std::vector<odin::Location>& origin_locations,
=======
             google::protobuf::RepeatedPtrField<valhalla::odin::Location>& origin_locations,
>>>>>>> 7af792a3
             const unsigned int max_minutes, GraphReader& graphreader,
             const std::shared_ptr<DynamicCost>* mode_costing,
             const TravelMode mode) {
  // For pedestrian costing - set flag allowing use of transit connections
  // Set pedestrian costing to use max distance. TODO - need for other modes
  const auto& pc = mode_costing[static_cast<uint8_t>(TravelMode::kPedestrian)];
  pc->SetAllowTransitConnections(true);
  pc->UseMaxMultiModalDistance();

  // Set the mode from the origin
  mode_ = mode;
  const auto& costing = mode_costing[static_cast<uint8_t>(mode)];
  const auto& tc = mode_costing[static_cast<uint8_t>(TravelMode::kPublicTransit)];
  bool wheelchair = tc->wheelchair();
  bool bicycle = tc->bicycle();

  // Get maximum transfer distance (TODO - want to allow unlimited walking once
  // you get off the transit stop...)
  uint32_t max_transfer_distance = 99999.0f; //costing->GetMaxTransferDistanceMM();

  // Initialize and create the isotile
  auto max_seconds = max_minutes * 60;
  InitializeMultiModal(costing->UnitSize());
  ConstructIsoTile(true, max_minutes, origin_locations);

  // Set the origin locations.
  SetOriginLocationsMM(graphreader, origin_locations, costing);

  // For now the date_time must be set on the origin.
<<<<<<< HEAD
  if (!origin_locations.front().has_date_time()) {
=======
  if (!origin_locations.Get(0).has_date_time()) {
>>>>>>> 7af792a3
    LOG_ERROR("No date time set on the origin location");
    return isotile_;
  }

  // Update start time
  uint32_t start_time, localtime, date, dow, day = 0;
  bool date_before_tile = false;
<<<<<<< HEAD
  if (origin_locations[0].has_date_time()) {
    // Set route start time (seconds from midnight), date, and day of week
    start_time = DateTime::seconds_from_midnight(origin_locations[0].date_time());
=======
  if (origin_locations.Get(0).has_date_time()) {
    // Set route start time (seconds from midnight), date, and day of week
    start_time = DateTime::seconds_from_midnight(origin_locations.Get(0).date_time());
>>>>>>> 7af792a3
    localtime = start_time;
  }

  // Expand using adjacency list until we exceed threshold
  uint32_t n = 0;
  bool date_set = false;
  uint32_t blockid, tripid;
  std::unordered_map<std::string, uint32_t> operators;
  std::unordered_set<uint32_t> processed_tiles;
  const GraphTile* tile;
  while (true) {
    // Get next element from adjacency list. Check that it is valid. An
    // invalid label indicates there are no edges that can be expanded.
    uint32_t predindex = adjacencylist_->pop();
    if (predindex == kInvalidLabel) {
      return isotile_;
    }

    // Copy the EdgeLabel for use in costing and settle the edge.
    MMEdgeLabel pred = mmedgelabels_[predindex];
    edgestatus_->Update(pred.edgeid(), EdgeSet::kPermanent);

    // Skip edges with large penalties (e.g. ferries?)
    if (pred.cost().cost > max_seconds * 2) {
      continue;
    }

    // Get the end node. Skip if tile not found (can happen with
    // regional data sets).
    GraphId node = pred.endnode();
    if ((tile = graphreader.GetGraphTile(node)) == nullptr) {
      continue;
    }

    // Get the nodeinfo and update the isotile
    uint32_t idx = pred.predecessor();
    float secs0 = (idx == kInvalidLabel) ? 0 : mmedgelabels_[idx].cost().secs;
    const NodeInfo* nodeinfo = tile->node(node);
    UpdateIsoTile(pred, graphreader, nodeinfo->latlng(), secs0);
    n++;

    // Return after the time interval has been met
    if (pred.cost().secs > max_seconds) {
      LOG_DEBUG("Exceed time interval: n = " + std::to_string(n));
      return isotile_;
    }

    // Check access at the node
    if (!costing->Allowed(nodeinfo)) {
      continue;
    }

    // Set local time. TODO: adjust for time zone.
    uint32_t localtime = start_time + pred.cost().secs;

    // Set a default transfer penalty at a stop (if not same trip Id and block Id)
    Cost transfer_cost = tc->DefaultTransferCost();

    // Get any transfer times and penalties if this is a transit stop (and
    // transit has been taken at some point on the path) and mode is pedestrian
    mode_ = pred.mode();
    bool has_transit = pred.has_transit();
    GraphId prior_stop = pred.prior_stopid();
    uint32_t operator_id = pred.transit_operator();
    if (nodeinfo->type() == NodeType::kMultiUseTransitPlatform) {
      // Get the transfer penalty when changing stations
      if (mode_ == TravelMode::kPedestrian && prior_stop.Is_Valid() && has_transit) {
        transfer_cost = tc->TransferCost();
      }

      if (processed_tiles.find(tile->id().tileid()) == processed_tiles.end()) {
        tc->AddToExcludeList(tile);
        processed_tiles.emplace(tile->id().tileid());
      }

      //check if excluded.
      if (tc->IsExcluded(tile, nodeinfo))
        continue;

      // Add transfer time to the local time when entering a stop
      // as a pedestrian. This is a small added cost on top of
      // any costs along paths and roads
      if (mode_ == TravelMode::kPedestrian) {
        localtime += transfer_cost.secs;
      }

      // Update prior stop. TODO - parent/child stop info?
      prior_stop = node;

      // we must get the date from level 3 transit tiles and not level 2.  The level 3 date is
      // set when the fetcher grabbed the transit data and created the schedules.
      if (!date_set) {
<<<<<<< HEAD
        date = DateTime::days_from_pivot_date(DateTime::get_formatted_date(origin_locations[0].date_time()));
        dow  = DateTime::day_of_week_mask(origin_locations[0].date_time());
=======
        date = DateTime::days_from_pivot_date(DateTime::get_formatted_date(origin_locations.Get(0).date_time()));
        dow  = DateTime::day_of_week_mask(origin_locations.Get(0).date_time());
>>>>>>> 7af792a3
        uint32_t date_created = tile->header()->date_created();
        if (date < date_created)
          date_before_tile = true;
        else
          day = date - date_created;

        date_set = true;
      }
    }

    // TODO: allow mode changes at special nodes
    //      bike share (pedestrian <--> bicycle)
    //      parking (drive <--> pedestrian)
    //      transit stop (pedestrian <--> transit).
    bool mode_change = false;

    // Expand from end node.
    uint32_t shortcuts = 0;
    GraphId edgeid(node.tileid(), node.level(), nodeinfo->edge_index());
    const DirectedEdge* directededge = tile->directededge(nodeinfo->edge_index());
    for (uint32_t i = 0; i < nodeinfo->edge_count();
                i++, directededge++, ++edgeid) {
      // Skip shortcut edges
      if (directededge->is_shortcut()) {
        continue;
      }

      // Get the current set. Skip this edge if permanently labeled (best
      // path already found to this directed edge).
      EdgeStatusInfo edgestatus = edgestatus_->Get(edgeid);
      if (edgestatus.set() == EdgeSet::kPermanent) {
        continue;
      }

      // Handle transition edges. Add to adjacency list using predecessor
      // information.
      if (directededge->IsTransition()) {
        uint32_t idx = mmedgelabels_.size();
        edgestatus_->Set(edgeid, EdgeSet::kTemporary, idx);
        mmedgelabels_.emplace_back(predindex, edgeid, directededge->endnode(), pred);
        adjacencylist_->add(idx);
        continue;
      }

      // Reset cost and walking distance
      Cost newcost = pred.cost();
      uint32_t walking_distance = pred.path_distance();
      // If this is a transit edge - get the next departure. Do not check
      // if allowed by costing - assume if you get a transit edge you
      // walked to the transit stop
      tripid  = 0;
      blockid = 0;
      if (directededge->IsTransitLine()) {
        // Check if transit costing allows this edge
        if (!tc->Allowed(directededge, pred, tile, edgeid)) {
          continue;
        }

        //check if excluded.
        if (tc->IsExcluded(tile, directededge))
          continue;

        // Look up the next departure along this edge
        const TransitDeparture* departure = tile->GetNextDeparture(
                    directededge->lineid(), localtime, day, dow, date_before_tile,
                    wheelchair, bicycle);
        if (departure) {
          // Check if there has been a mode change
          mode_change = (mode_ == TravelMode::kPedestrian);

          // Update trip Id and block Id
          tripid  = departure->tripid();
          blockid = departure->blockid();
          has_transit = true;

          // There is no cost to remain on the same trip or valid blockId
          if ( tripid == pred.tripid() ||
              (blockid != 0 && blockid == pred.blockid())) {
            // This departure is valid without any added cost. Operator Id
            // is the same as the predecessor
            operator_id = pred.transit_operator();
          } else {
            if (pred.tripid() > 0) {
              // tripId > 0 means the prior edge was a transit edge and this
              // is an "in-station" transfer. Add a small transfer time and
              // call GetNextDeparture again if we cannot make the current
              // departure.
              // TODO - is there a better way?
              if (localtime + 30 > departure->departure_time()) {
                  departure = tile->GetNextDeparture(directededge->lineid(),
                                localtime + 30, day, dow, date_before_tile,
                                wheelchair, bicycle);
                if (!departure)
                  continue;
              }
            }

            // Get the operator Id
            operator_id = GetOperatorId(tile, departure->routeid(), operators);

            // Add transfer penalty and operator change penalty
            if (pred.transit_operator() > 0 &&
                pred.transit_operator() != operator_id) {
              // TODO - create a configurable operator change penalty
              newcost.cost += 300;
            }
            else newcost.cost += transfer_cost.cost;
          }

          // Change mode and costing to transit. Add edge cost.
          mode_ = TravelMode::kPublicTransit;
          newcost += tc->EdgeCost(directededge, departure, localtime);
        } else {
          // No matching departures found for this edge
          continue;
        }
      } else {
        // If current mode is public transit we should only connect to
        // transit connection edges or transit edges
        if (mode_ == TravelMode::kPublicTransit) {
          // Disembark from transit and reset walking distance
          mode_ = TravelMode::kPedestrian;
          walking_distance = 0;
          mode_change = true;
        }

        // Regular edge - use the appropriate costing and check if access
        // is allowed. If mode is pedestrian this will validate walking
        // distance has not been exceeded.
        if (!mode_costing[static_cast<uint32_t>(mode_)]->Allowed(
                directededge, pred, tile, edgeid)) {
          continue;
        }

        Cost c = mode_costing[static_cast<uint32_t>(mode_)]->EdgeCost(directededge);
        c.cost *= mode_costing[static_cast<uint32_t>(mode_)]->GetModeFactor();
        newcost += c;

        // Add to walking distance
        if (mode_ == TravelMode::kPedestrian) {
          walking_distance += directededge->length();

          // Prevent going from one egress connection directly to another
          // at a transit stop - this is like entering a station and exiting
          // without getting on transit
          if (nodeinfo->type() == NodeType::kTransitEgress &&
              pred.use()   == Use::kEgressConnection &&
              directededge->use()  == Use::kEgressConnection)
                continue;
        }
      }

      // Add mode change cost or edge transition cost from the costing model
      if (mode_change) {
        // TODO: make mode change cost configurable. No cost for entering
        // a transit line (assume the wait time is the cost)
        ;  //newcost += {10.0f, 10.0f };
      } else {
        newcost += mode_costing[static_cast<uint32_t>(mode_)]->TransitionCost(
               directededge, nodeinfo, pred);
      }

      // Prohibit entering the same station as the prior.
      if (directededge->use() == Use::kTransitConnection &&
          directededge->endnode() == pred.prior_stopid()) {
        continue;
      }

      // Test if exceeding maximum transfer walking distance
      if (directededge->use() == Use::kTransitConnection &&
          pred.prior_stopid().Is_Valid() &&
          walking_distance > max_transfer_distance) {
        continue;
      }

      // Continue if the time interval has been met...
      // this bus or rail line goes beyond the max but need to consider others
      // so we just continue here.
      if (newcost.secs > max_seconds) {
        continue;
      }

      // Check if edge is temporarily labeled and this path has less cost. If
      // less cost the predecessor is updated and the sort cost is decremented
      // by the difference in real cost (A* heuristic doesn't change). Update
      // trip Id and block Id.
      if (edgestatus.set() == EdgeSet::kTemporary) {
        MMEdgeLabel& lab = mmedgelabels_[edgestatus.index()];
        if (newcost.cost < lab.cost().cost) {
          float newsortcost = lab.sortcost() - (lab.cost().cost - newcost.cost);
          adjacencylist_->decrease(edgestatus.index(), newsortcost);
          lab.Update(predindex, newcost, newsortcost, walking_distance,
                     tripid, blockid);
        }
        continue;
      }

      // Add edge label, add to the adjacency list and set edge status
      uint32_t idx = mmedgelabels_.size();
      edgestatus_->Set(edgeid, EdgeSet::kTemporary, idx);
      mmedgelabels_.emplace_back(predindex, edgeid, directededge,
                    newcost, newcost.cost, 0.0f, mode_, walking_distance,
                    tripid, prior_stop, blockid, operator_id, has_transit);
      adjacencylist_->add(idx);
    }
  }
  return isotile_;      // Should never get here
}

// Update the isotile
void Isochrone::UpdateIsoTile(const EdgeLabel& pred, GraphReader& graphreader,
                              const PointLL& ll, float secs0) {
  // Skip if the opposing edge has already been settled.
  const GraphTile* t2;
  GraphId opp = graphreader.GetOpposingEdgeId(pred.edgeid(), t2);
  EdgeStatusInfo edgestatus = edgestatus_->Get(opp);
  if (edgestatus.set() == EdgeSet::kPermanent) {
    return;
  }

  // Get the DirectedEdge because we'll need its shape
  const GraphTile* tile = graphreader.GetGraphTile(pred.edgeid().Tile_Base());
  const DirectedEdge* edge = tile->directededge(pred.edgeid());

  // Transit lines and ferries can't really be "reached" you really just
  // pass through those cells.
  if (edge->IsTransitLine() || edge->use() == Use::kFerry) {
    return;
  }

  // Get the time at the end node of the predecessor
  // TODO - do we need partial shape from origin location to end of edge?
  float secs1 = pred.cost().secs;

  // Avoid getting the shape for short edges
  if (edge->length() < shape_interval_) {
    // Mark the cell at the begin node
    const auto* de = t2->directededge(opp);
    const auto* node = tile->node(de->endnode());
    isotile_->SetIfLessThan(node->latlng(), secs0 * kMinPerSec);

    // Mark the cell at the end node (and any intervening cells)
    auto tiles = isotile_->Intersect(std::list<PointLL>{node->latlng(), ll});
    for (auto t : tiles) {
      isotile_->SetIfLessThan(t.first, secs1 * kMinPerSec);
    }
    return;
  }

  // Get the shape and make sure shape is forward direction. Resample it to
  // the shape interval.
  auto shape = tile->edgeinfo(edge->edgeinfo_offset()).shape();
  if (!edge->forward()) {
    std::reverse(shape.begin(), shape.end());
  }
  auto resampled = resample_spherical_polyline(shape, shape_interval_);

  // Mark the initial grid cell and iterate through the shape pairs
  float secs = secs0;
  isotile_->SetIfLessThan(shape.front(), secs * kMinPerSec);
  auto tiles = isotile_->Intersect(std::list<PointLL>{shape.front(), shape.back()});
  for (auto t : tiles) {
    isotile_->SetIfLessThan(t.first, secs * kMinPerSec);
  }

  // Mark grid cells along the shape if time is less than what is
  // already populated. Get intersection of tiles along each segment
  // so this doesn't miss shape that crosses tile corners
  float delta = (shape_interval_ * (secs1 - secs0)) / edge->length();
  auto itr1 = resampled.begin();
  auto itr2 = itr1 + 1;
  for (auto itr2 = itr1 + 1; itr2 < resampled.end(); itr1++, itr2++) {
    secs += delta;
    auto tiles = isotile_->Intersect(std::list<PointLL>{*itr1, *itr2});
    for (auto t : tiles) {
      isotile_->SetIfLessThan(t.first, secs * kMinPerSec);
    }
  }
}

// Add edge(s) at each origin to the adjacency list
void Isochrone::SetOriginLocations(GraphReader& graphreader,
<<<<<<< HEAD
                 std::vector<odin::Location>& origin_locations,
=======
                 google::protobuf::RepeatedPtrField<valhalla::odin::Location>& origin_locations,
>>>>>>> 7af792a3
                 const std::shared_ptr<DynamicCost>& costing) {
  // Add edges for each location to the adjacency list
  for (auto& origin : origin_locations) {
    PointLL ll(origin.ll().lng(), origin.ll().lat());
    // Set time at the origin lat, lon grid to 0
    isotile_->Set(ll, 0);

    // Only skip inbound edges if we have other options
    bool has_other_edges = false;
    std::for_each(origin.path_edges().begin(), origin.path_edges().end(), [&has_other_edges](const odin::Location::PathEdge& e){
      has_other_edges = has_other_edges || !e.end_node();
    });

    // Iterate through edges and add to adjacency list
    const NodeInfo* nodeinfo = nullptr;
    for (const auto& edge : (origin.path_edges())) {
      // If origin is at a node - skip any inbound edge (dist = 1)
      if (has_other_edges && edge.end_node()) {
        continue;
      }

      // Get the directed edge
      GraphId edgeid(edge.graph_id());
      const GraphTile* tile = graphreader.GetGraphTile(edgeid);
      const DirectedEdge* directededge = tile->directededge(edgeid);

      // Get the tile at the end node. Skip if tile not found as we won't be
      // able to expand from this origin edge.
      const GraphTile* endtile = graphreader.GetGraphTile(directededge->endnode());
      if (endtile == nullptr) {
        continue;
      }

      // Get cost
      nodeinfo = endtile->node(directededge->endnode());
      Cost cost = costing->EdgeCost(directededge) * (1.0f - edge.dist());

      // We need to penalize this location based on its score (distance in meters from input)
      // We assume the slowest speed you could travel to cover that distance to start/end the route
      // TODO: high edge scores cause issues as there is code to limit cost so
      // that large penalties (e.g., ferries) are excluded.
      cost.cost += edge.score() * 0.005f;

      // Add EdgeLabel to the adjacency list (but do not set its status).
      // Set the predecessor edge index to invalid to indicate the origin
      // of the path.
      uint32_t idx = edgelabels_.size();
      uint32_t d = static_cast<uint32_t>(directededge->length() * (1.0f - edge.dist()));
      edgestatus_->Set(edgeid, EdgeSet::kTemporary, idx);
      EdgeLabel edge_label(kInvalidLabel, edgeid, directededge, cost,
                           cost.cost, 0.0f, mode_, d);
      // Set the origin flag
      edge_label.set_origin();

      // Add EdgeLabel to the adjacency list
      edgelabels_.push_back(std::move(edge_label));
      adjacencylist_->add(idx);
    }

    // Set the origin timezone
    if (nodeinfo != nullptr && origin.has_date_time() &&
      origin.date_time() == "current") {
      origin.set_date_time(DateTime::iso_date_time(
          DateTime::get_tz_db().from_index(nodeinfo->timezone())));
    }
  }
}

// Add edge(s) at each origin to the adjacency list
void Isochrone::SetOriginLocationsMM(GraphReader& graphreader,
<<<<<<< HEAD
                 std::vector<odin::Location>& origin_locations,
=======
                 google::protobuf::RepeatedPtrField<valhalla::odin::Location>& origin_locations,
>>>>>>> 7af792a3
                 const std::shared_ptr<DynamicCost>& costing) {
  // Add edges for each location to the adjacency list
  for (auto& origin : origin_locations) {
    PointLL ll(origin.ll().lng(), origin.ll().lat());
    // Set time at the origin lat, lon grid to 0
    isotile_->Set(ll, 0);

    // Only skip inbound edges if we have other options
    bool has_other_edges = false;
    std::for_each(origin.path_edges().begin(), origin.path_edges().end(), [&has_other_edges](const odin::Location::PathEdge& e){
      has_other_edges = has_other_edges || !e.end_node();
    });

    // Iterate through edges and add to adjacency list
    const NodeInfo* nodeinfo = nullptr;
    for (const auto& edge : (origin.path_edges())) {
      // If origin is at a node - skip any inbound edge (dist = 1)
      if (has_other_edges && edge.end_node()) {
        continue;
      }

      // Get the directed edge
      GraphId edgeid(edge.graph_id());
      const GraphTile* tile = graphreader.GetGraphTile(edgeid);
      const DirectedEdge* directededge = tile->directededge(edgeid);

      // Get the tile at the end node. Skip if tile not found as we won't be
      // able to expand from this origin edge.
      const GraphTile* endtile = graphreader.GetGraphTile(directededge->endnode());
      if (endtile == nullptr) {
        continue;
      }

      // Get cost
      nodeinfo = endtile->node(directededge->endnode());
      Cost cost = costing->EdgeCost(directededge) * (1.0f - edge.dist());

      // We need to penalize this location based on its score (distance in meters from input)
      // We assume the slowest speed you could travel to cover that distance to start/end the route
      // TODO: high edge scores cause issues as there is code to limit cost so
      // that large penalties (e.g., ferries) are excluded.
      cost.cost += edge.score() * 0.005f;

      // Add EdgeLabel to the adjacency list (but do not set its status).
      // Set the predecessor edge index to invalid to indicate the origin
      // of the path.
      uint32_t idx = mmedgelabels_.size();
      uint32_t d = static_cast<uint32_t>(directededge->length() * (1.0f - edge.dist()));
      edgestatus_->Set(edgeid, EdgeSet::kTemporary, idx);
      MMEdgeLabel edge_label(kInvalidLabel, edgeid, directededge, cost,
                             cost.cost, 0.0f, mode_, d, 0, GraphId(), 0, 0, false);

      // Set the origin flag
      edge_label.set_origin();

      // Add EdgeLabel to the adjacency list
      mmedgelabels_.push_back(std::move(edge_label));
      adjacencylist_->add(idx);
    }

    // Set the origin timezone
    if (nodeinfo != nullptr && origin.has_date_time() &&
      origin.date_time() == "current") {
      origin.set_date_time(DateTime::iso_date_time(
          DateTime::get_tz_db().from_index(nodeinfo->timezone())));
    }
  }
}

// Add destination edges to the reverse path adjacency list.
void Isochrone::SetDestinationLocations(GraphReader& graphreader,
<<<<<<< HEAD
                     std::vector<odin::Location>& dest_locations,
=======
                     google::protobuf::RepeatedPtrField<valhalla::odin::Location>& dest_locations,
>>>>>>> 7af792a3
                     const std::shared_ptr<DynamicCost>& costing) {
  // Add edges for each location to the adjacency list
  for (auto& dest : dest_locations) {
    PointLL ll(dest.ll().lng(), dest.ll().lat());
    // Set time at the origin lat, lon grid to 0
    isotile_->Set(ll, 0);

    // Only skip outbound edges if we have other options
    bool has_other_edges = false;
    std::for_each(dest.path_edges().begin(), dest.path_edges().end(), [&has_other_edges](const odin::Location::PathEdge& e){
      has_other_edges = has_other_edges || !e.begin_node();
    });

    // Iterate through edges and add to adjacency list
    Cost c;
    for (const auto& edge : (dest.path_edges())) {
      // If the destination is at a node, skip any outbound edges (so any
      // opposing inbound edges are not considered)
      if (has_other_edges && edge.begin_node()) {
        continue;
      }

      // Get the directed edge
      GraphId edgeid(edge.graph_id());
      const GraphTile* tile = graphreader.GetGraphTile(edgeid);
      const DirectedEdge* directededge = tile->directededge(edgeid);

      // Get the opposing directed edge, continue if we cannot get it
      GraphId opp_edge_id = graphreader.GetOpposingEdgeId(edgeid);
      if (!opp_edge_id.Is_Valid()) {
        continue;
      }
      const DirectedEdge* opp_dir_edge = graphreader.GetOpposingEdge(edgeid);

      // Get cost and sort cost (based on distance from endnode of this edge
      // to the origin. Make sure we use the reverse A* heuristic. Note that
      // the end node of the opposing edge is in the same tile as the directed
      // edge.  Use the directed edge for costing, as this is the forward
      // direction along the destination edge.
      Cost cost = costing->EdgeCost(directededge) * edge.dist();

      // We need to penalize this location based on its score (distance in meters from input)
      // We assume the slowest speed you could travel to cover that distance to start/end the route
      // TODO: assumes 1m/s which is a maximum penalty this could vary per costing model
      cost.cost += edge.score();

      // Add EdgeLabel to the adjacency list. Set the predecessor edge index
      // to invalid to indicate the origin of the path. Make sure the opposing
      // edge (edgeid) is set.
      uint32_t idx = bdedgelabels_.size();
      edgestatus_->Set(opp_edge_id, EdgeSet::kTemporary, idx);
      bdedgelabels_.emplace_back(kInvalidLabel, opp_edge_id, edgeid,
                  opp_dir_edge, cost, cost.cost, 0.0f, mode_, c, false);
      adjacencylist_->add(idx);
    }
  }
}

}
}<|MERGE_RESOLUTION|>--- conflicted
+++ resolved
@@ -74,11 +74,7 @@
 // a max distance in meters based on an estimate of max average speed for
 // the travel mode.
 void Isochrone::ConstructIsoTile(const bool multimodal, const unsigned int max_minutes,
-<<<<<<< HEAD
-                                 std::vector<odin::Location>& origin_locations) {
-=======
                                  google::protobuf::RepeatedPtrField<valhalla::odin::Location>& origin_locations) {
->>>>>>> 7af792a3
   float max_distance;
   auto max_seconds = max_minutes * 60;
   if (multimodal) {
@@ -94,11 +90,7 @@
 
   // Form bounding box that's just big enough to surround all of the locations.
   // Convert to PointLL
-<<<<<<< HEAD
-  PointLL center_ll(origin_locations.at(0).ll().lng(), origin_locations.at(0).ll().lat());
-=======
   PointLL center_ll(origin_locations.Get(0).ll().lng(), origin_locations.Get(0).ll().lat());
->>>>>>> 7af792a3
   AABB2<PointLL> loc_bounds(center_ll.lng(), center_ll.lat(), center_ll.lng(), center_ll.lat());
 
   for (const auto& origin : origin_locations) {
@@ -297,11 +289,7 @@
 
 // Compute iso-tile that we can use to generate isochrones.
 std::shared_ptr<const GriddedData<PointLL> > Isochrone::Compute(
-<<<<<<< HEAD
-             std::vector<odin::Location>& origin_locations,
-=======
              google::protobuf::RepeatedPtrField<valhalla::odin::Location>& origin_locations,
->>>>>>> 7af792a3
              const unsigned int max_minutes,
              GraphReader& graphreader,
              const std::shared_ptr<DynamicCost>* mode_costing,
@@ -451,11 +439,7 @@
 
 // Compute iso-tile that we can use to generate isochrones.
 std::shared_ptr<const GriddedData<PointLL> > Isochrone::ComputeReverse(
-<<<<<<< HEAD
-             std::vector<odin::Location>& dest_locations,
-=======
              google::protobuf::RepeatedPtrField<valhalla::odin::Location>& dest_locations,
->>>>>>> 7af792a3
              const unsigned int max_minutes,
              GraphReader& graphreader,
              const std::shared_ptr<DynamicCost>* mode_costing,
@@ -508,11 +492,7 @@
 
 // Compute isochrone for mulit-modal route.
 std::shared_ptr<const GriddedData<PointLL> > Isochrone::ComputeMultiModal(
-<<<<<<< HEAD
-             std::vector<odin::Location>& origin_locations,
-=======
              google::protobuf::RepeatedPtrField<valhalla::odin::Location>& origin_locations,
->>>>>>> 7af792a3
              const unsigned int max_minutes, GraphReader& graphreader,
              const std::shared_ptr<DynamicCost>* mode_costing,
              const TravelMode mode) {
@@ -542,11 +522,7 @@
   SetOriginLocationsMM(graphreader, origin_locations, costing);
 
   // For now the date_time must be set on the origin.
-<<<<<<< HEAD
-  if (!origin_locations.front().has_date_time()) {
-=======
   if (!origin_locations.Get(0).has_date_time()) {
->>>>>>> 7af792a3
     LOG_ERROR("No date time set on the origin location");
     return isotile_;
   }
@@ -554,15 +530,9 @@
   // Update start time
   uint32_t start_time, localtime, date, dow, day = 0;
   bool date_before_tile = false;
-<<<<<<< HEAD
-  if (origin_locations[0].has_date_time()) {
-    // Set route start time (seconds from midnight), date, and day of week
-    start_time = DateTime::seconds_from_midnight(origin_locations[0].date_time());
-=======
   if (origin_locations.Get(0).has_date_time()) {
     // Set route start time (seconds from midnight), date, and day of week
     start_time = DateTime::seconds_from_midnight(origin_locations.Get(0).date_time());
->>>>>>> 7af792a3
     localtime = start_time;
   }
 
@@ -655,13 +625,8 @@
       // we must get the date from level 3 transit tiles and not level 2.  The level 3 date is
       // set when the fetcher grabbed the transit data and created the schedules.
       if (!date_set) {
-<<<<<<< HEAD
-        date = DateTime::days_from_pivot_date(DateTime::get_formatted_date(origin_locations[0].date_time()));
-        dow  = DateTime::day_of_week_mask(origin_locations[0].date_time());
-=======
         date = DateTime::days_from_pivot_date(DateTime::get_formatted_date(origin_locations.Get(0).date_time()));
         dow  = DateTime::day_of_week_mask(origin_locations.Get(0).date_time());
->>>>>>> 7af792a3
         uint32_t date_created = tile->header()->date_created();
         if (date < date_created)
           date_before_tile = true;
@@ -944,11 +909,7 @@
 
 // Add edge(s) at each origin to the adjacency list
 void Isochrone::SetOriginLocations(GraphReader& graphreader,
-<<<<<<< HEAD
-                 std::vector<odin::Location>& origin_locations,
-=======
                  google::protobuf::RepeatedPtrField<valhalla::odin::Location>& origin_locations,
->>>>>>> 7af792a3
                  const std::shared_ptr<DynamicCost>& costing) {
   // Add edges for each location to the adjacency list
   for (auto& origin : origin_locations) {
@@ -1019,11 +980,7 @@
 
 // Add edge(s) at each origin to the adjacency list
 void Isochrone::SetOriginLocationsMM(GraphReader& graphreader,
-<<<<<<< HEAD
-                 std::vector<odin::Location>& origin_locations,
-=======
                  google::protobuf::RepeatedPtrField<valhalla::odin::Location>& origin_locations,
->>>>>>> 7af792a3
                  const std::shared_ptr<DynamicCost>& costing) {
   // Add edges for each location to the adjacency list
   for (auto& origin : origin_locations) {
@@ -1095,11 +1052,7 @@
 
 // Add destination edges to the reverse path adjacency list.
 void Isochrone::SetDestinationLocations(GraphReader& graphreader,
-<<<<<<< HEAD
-                     std::vector<odin::Location>& dest_locations,
-=======
                      google::protobuf::RepeatedPtrField<valhalla::odin::Location>& dest_locations,
->>>>>>> 7af792a3
                      const std::shared_ptr<DynamicCost>& costing) {
   // Add edges for each location to the adjacency list
   for (auto& dest : dest_locations) {
