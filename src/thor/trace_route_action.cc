--- conflicted
+++ resolved
@@ -37,7 +37,7 @@
 constexpr size_t kMatchResultsIndex = 2;
 constexpr size_t kTripLegIndex = 3;
 
-void add_path_edge(valhalla::odin::Location* l, const meili::MatchResult& m) {
+void add_path_edge(valhalla::Location* l, const meili::MatchResult& m) {
   auto* edge = l->mutable_path_edges()->Add();
   edge->set_graph_id(m.edgeid);
   edge->set_percent_along(m.distance_along);
@@ -59,26 +59,16 @@
 /*
  * The trace_route action takes a GPS trace and turns it into a route result.
  */
-<<<<<<< HEAD
-std::list<odin::TripLeg> thor_worker_t::trace_route(valhalla_request_t& request) {
-=======
-TripLeg thor_worker_t::trace_route(valhalla_request_t& request) {
-
->>>>>>> 64b773f3
+std::list<TripLeg> thor_worker_t::trace_route(valhalla_request_t& request) {
   // Parse request
   parse_locations(request);
   parse_costing(request);
   parse_measurements(request);
 
-  std::list<odin::TripLeg> trip_paths;
-
   // Initialize the controller
-<<<<<<< HEAD
-=======
-  TripLeg trip_path;
->>>>>>> 64b773f3
   AttributesController controller;
 
+  std::list<TripLeg> trip_paths;
   switch (request.options.shape_match()) {
     // If the exact points from a prior route that was run against the Valhalla road network,
     // then we can traverse the exact shape to form a path by using edge-walking algorithm
@@ -113,8 +103,7 @@
     // then we want to fallback to try and use meili map matching to match to local route
     // network. No shortcuts are used and detailed information at every intersection becomes
     // available.
-<<<<<<< HEAD
-    case odin::ShapeMatch::walk_or_snap:
+    case ShapeMatch::walk_or_snap:
       trip_paths = route_match(request, controller);
       bool empty_leg = false;
       for (const auto& tp : trip_paths) {
@@ -124,13 +113,7 @@
         };
       }
       if (empty_leg || trip_paths.empty()) {
-        LOG_WARN(odin::ShapeMatch_Name(request.options.shape_match()) +
-=======
-    case ShapeMatch::walk_or_snap:
-      trip_path = route_match(request, controller);
-      if (trip_path.node().size() == 0) {
         LOG_WARN(ShapeMatch_Name(request.options.shape_match()) +
->>>>>>> 64b773f3
                  " algorithm failed to find exact route match; Falling back to map_match...");
         try {
           auto map_match_results = map_match(request, controller);
@@ -158,16 +141,10 @@
  * form the list of edges. It will return no nodes if path not found.
  *
  */
-<<<<<<< HEAD
-std::list<odin::TripLeg> thor_worker_t::route_match(valhalla_request_t& request,
-                                                    const AttributesController& controller) {
-  odin::TripLeg trip_path;
-  std::list<odin::TripLeg> trip_paths;
-=======
-TripLeg thor_worker_t::route_match(valhalla_request_t& request,
-                                   const AttributesController& controller) {
+std::list<TripLeg> thor_worker_t::route_match(valhalla_request_t& request,
+                                              const AttributesController& controller) {
   TripLeg trip_path;
->>>>>>> 64b773f3
+  std::list<TripLeg> trip_paths;
   std::vector<PathInfo> path_infos;
 
   // TODO - make sure the trace has timestamps..
@@ -175,19 +152,12 @@
   if (RouteMatcher::FormPath(mode_costing, mode, *reader, trace, use_timestamps,
                              request.options.locations(), path_infos)) {
     // Form the trip path based on mode costing, origin, destination, and path edges
-<<<<<<< HEAD
     trip_path =
         thor::TripLegBuilder::Build(controller, *reader, mode_costing, path_infos.begin(),
                                     path_infos.end(), *request.options.mutable_locations()->begin(),
                                     *request.options.mutable_locations()->rbegin(),
-                                    std::list<odin::Location>{}, interrupt);
+                                    std::list<valhalla::Location>{}, interrupt);
     trip_paths.emplace_back(trip_path);
-=======
-    trip_path = thor::TripLegBuilder::Build(controller, *reader, mode_costing, path_infos,
-                                            *request.options.mutable_locations()->begin(),
-                                            *request.options.mutable_locations()->rbegin(),
-                                            std::list<valhalla::Location>{}, interrupt);
->>>>>>> 64b773f3
   }
 
   return trip_paths;
@@ -197,20 +167,12 @@
 // PathInfo is primarily a list of edge Ids but it also include elapsed time to the end
 // of each edge. We will need to use the existing costing method to form the elapsed time
 // the path. We will start with just using edge costs and will add transition costs.
-<<<<<<< HEAD
-std::vector<std::tuple<float, float, std::vector<thor::MatchResult>, std::list<odin::TripLeg>>>
+std::vector<std::tuple<float, float, std::vector<thor::MatchResult>, std::list<TripLeg>>>
 thor_worker_t::map_match(valhalla_request_t& request,
                          const AttributesController& controller,
                          uint32_t best_paths) {
-  std::vector<std::tuple<float, float, std::vector<thor::MatchResult>, std::list<odin::TripLeg>>>
+  std::vector<std::tuple<float, float, std::vector<thor::MatchResult>, std::list<TripLeg>>>
       map_match_results;
-=======
-std::vector<std::tuple<float, float, std::vector<thor::MatchResult>, TripLeg>>
-thor_worker_t::map_match(valhalla_request_t& request,
-                         const AttributesController& controller,
-                         uint32_t best_paths) {
-  std::vector<std::tuple<float, float, std::vector<thor::MatchResult>, TripLeg>> map_match_results;
->>>>>>> 64b773f3
 
   // Call Meili for map matching to get a collection of Location Edges
   matcher->set_interrupt(interrupt);
@@ -225,12 +187,8 @@
     const auto& match_results = result.results;
     const auto& edge_segments = result.segments;
     std::vector<thor::MatchResult> enhanced_match_results;
-<<<<<<< HEAD
-    odin::TripLeg trip_path;
-    std::list<odin::TripLeg> trip_paths;
-=======
     TripLeg trip_path;
->>>>>>> 64b773f3
+    std::list<TripLeg> trip_paths;
     std::unordered_map<size_t, std::pair<RouteDiscontinuity, RouteDiscontinuity>>
         route_discontinuities;
 
@@ -451,9 +409,8 @@
 #endif
     }
 
-<<<<<<< HEAD
     // trace_attributes always returns a single trip path and may have discontinuities
-    if (request.options.action() == odin::DirectionsOptions::trace_attributes) {
+    if (request.options.action() == DirectionsOptions::trace_attributes) {
       trip_path = path_map_match(match_results, controller, path_edges, route_discontinuities);
       trip_paths.emplace_back(trip_path);
       // trace_route can return multiple trip paths and cannot have discontinuities
@@ -470,7 +427,7 @@
           // if it's not the first trace point, and it's a break, make a trip path leg
           if (origin != destination &&
               request.options.shape(destination - match_results.begin()).type() ==
-                  odin::Location::kBreak) {
+                  valhalla::Location::kBreak) {
             // turn the origin and locations into real ones with a path edge on them
             // its possible that meili has a path edge for this one but its also possible
             // that it doesnt because its interpolated
@@ -485,7 +442,7 @@
             trip_path = thor::TripLegBuilder::Build(controller, matcher->graphreader(), mode_costing,
                                                     path_edges.begin() + last_index,
                                                     path_edges.begin() + i + 1, *o_loc, *d_loc,
-                                                    std::list<odin::Location>{}, interrupt,
+                                                    std::list<valhalla::Location>{}, interrupt,
                                                     &route_discontinuities);
             trip_paths.emplace_back(trip_path);
             // beginning of next leg will be the end of this leg
@@ -495,38 +452,6 @@
           }
           // increment to next trace point
           ++destination;
-=======
-    // Set origin and destination from map matching results
-    auto first_result_with_state =
-        std::find_if(match_results.begin(), match_results.end(),
-                     [](const meili::MatchResult& result) {
-                       return result.HasState() && result.edgeid.Is_Valid();
-                     });
-
-    auto last_result_with_state = std::find_if(match_results.rbegin(), match_results.rend(),
-                                               [](const meili::MatchResult& result) {
-                                                 return result.HasState() && result.edgeid.Is_Valid();
-                                               });
-
-    if ((first_result_with_state != match_results.end()) &&
-        (last_result_with_state != match_results.rend())) {
-      valhalla::Location origin;
-      PathLocation::toPBF(matcher->state_container()
-                              .state(first_result_with_state->stateid)
-                              .candidate(),
-                          &origin, *reader);
-      valhalla::Location destination;
-      PathLocation::toPBF(matcher->state_container()
-                              .state(last_result_with_state->stateid)
-                              .candidate(),
-                          &destination, *reader);
-
-      bool found_origin = false;
-      for (const auto& e : origin.path_edges()) {
-        if (e.graph_id() == path_edges.front().edgeid) {
-          found_origin = true;
-          break;
->>>>>>> 64b773f3
         }
       }
     }
@@ -541,13 +466,13 @@
   return map_match_results;
 }
 
-odin::TripLeg thor_worker_t::path_map_match(
+TripLeg thor_worker_t::path_map_match(
     const std::vector<meili::MatchResult>& match_results,
     const AttributesController& controller,
     const std::vector<PathInfo>& path_edges,
     std::unordered_map<size_t, std::pair<RouteDiscontinuity, RouteDiscontinuity>>&
         route_discontinuities) {
-  odin::TripLeg trip_path;
+  TripLeg trip_path;
 
   // Set origin and destination from map matching results
   auto first_result_with_state =
@@ -562,12 +487,12 @@
 
   if ((first_result_with_state != match_results.end()) &&
       (last_result_with_state != match_results.rend())) {
-    odin::Location origin;
+    valhalla::Location origin;
     PathLocation::toPBF(matcher->state_container()
                             .state(first_result_with_state->stateid)
                             .candidate(),
                         &origin, *reader);
-    odin::Location destination;
+    valhalla::Location destination;
     PathLocation::toPBF(matcher->state_container().state(last_result_with_state->stateid).candidate(),
                         &destination, *reader);
 
@@ -603,32 +528,22 @@
       // 1. destination must be at a node, so we can reuse any one of
       // destination's edges
 
-<<<<<<< HEAD
       // 2. path_edges.back().edgeid must be the upstream edge that
       // connects one of destination.edges (twins) at its end node
       auto* pe = destination.mutable_path_edges()->Add();
       pe->CopyFrom(destination.path_edges(0));
       pe->set_graph_id(path_edges.back().edgeid);
       pe->set_percent_along(1.f);
-=======
-      // Form the trip path based on mode costing, origin, destination, and path edges
-      trip_path =
-          thor::TripLegBuilder::Build(controller, matcher->graphreader(), mode_costing, path_edges,
-                                      origin, destination, std::list<valhalla::Location>{}, interrupt,
-                                      &route_discontinuities);
-    } else {
-      throw valhalla_exception_t{442};
->>>>>>> 64b773f3
     }
 
     // assert origin.edges contains path_edges.front() &&
     // destination.edges contains path_edges.back()
 
     // Form the trip path based on mode costing, origin, destination, and path edges
-    trip_path =
-        thor::TripLegBuilder::Build(controller, matcher->graphreader(), mode_costing,
-                                    path_edges.begin(), path_edges.end(), origin, destination,
-                                    std::list<odin::Location>{}, interrupt, &route_discontinuities);
+    trip_path = thor::TripLegBuilder::Build(controller, matcher->graphreader(), mode_costing,
+                                            path_edges.begin(), path_edges.end(), origin, destination,
+                                            std::list<valhalla::Location>{}, interrupt,
+                                            &route_discontinuities);
   } else {
     throw valhalla_exception_t{442};
   }
