#include <cstdint>

#include "baldr/json.h"
#include "thor/costmatrix.h"
#include "tyr/serializers.h"

using namespace valhalla;
using namespace valhalla::midgard;
using namespace valhalla::baldr;
using namespace valhalla::thor;


namespace osrm_serializers {

<<<<<<< HEAD
  /*json::MapPtr waypoints(const baldr::PathLocation& correlated) {
    auto waypoint = json::map({});
    auto loc = json::array({});
    loc->emplace_back(json::fp_t{correlated.latlng_.lat(), 6});
    loc->emplace_back(json::fp_t{correlated.latlng_.lng(), 6});

    waypoint->emplace("location", loc);
    waypoint->emplace("name", std::string(correlated.name_));
    waypoint->emplace("hint", std::string("shape"));
    return waypoint;
  }
*/

json::ArrayPtr waypoints(const std::vector<valhalla::odin::Location>& locations){
    int index = 0;
    auto waypoints = json::array({});
    for (const auto& location : locations) {

      index = 1;

      // Create a waypoint to add to the array
      auto waypoint = json::map({});

      // Output location as a lon,lat array. Note this is the projected
      // lon,lat on the nearest road.
      PointLL input_ll(location.ll().lng(), location.ll().lat());
      PointLL proj_ll(location.projected_ll().lng(), location.projected_ll().lat());
      auto loc = json::array({});
      loc->emplace_back(json::fp_t{proj_ll.lng(), 6});
      loc->emplace_back(json::fp_t{proj_ll.lat(), 6});
      waypoint->emplace("location", loc);

      // Add street name.
      waypoint->emplace("street", location.name());

      // Add distance in meters from the input location to the nearest
      // point on the road used in the route
      float distance = input_ll.Distance(proj_ll);
      waypoint->emplace("distance", json::fp_t{distance, 1});

      // Add hint. Goal is for the hint returned from a locate request to be able
      // to quickly find the edge and point along the edge in a route request.
      // Defer this - not currently used in OSRM.
      waypoint->emplace("hint", std::string("TODO"));

      // Add the waypoint to the JSON array
      waypoints->emplace_back(waypoint);
    }
    return waypoints;
  }
=======
>>>>>>> 7af792a3
  json::ArrayPtr serialize_duration(const std::vector<TimeDistance>& tds, size_t start_td, const size_t td_count) {
    auto time = json::array({});
    for(size_t i = start_td; i < start_td + td_count; ++i) {
     //check to make sure a route was found; if not, return null for time in matrix result
     if (tds[i].time != kMaxCost) {
       time->emplace_back(static_cast<uint64_t>(tds[i].time));
     } else {
       time->emplace_back(static_cast<std::nullptr_t>(nullptr));
     }
    }
    return time;
  }

  json::ArrayPtr serialize_distance(const std::vector<TimeDistance>& tds,
     size_t start_td, const size_t td_count, const size_t source_index, const size_t target_index, double distance_scale) {
    auto distance = json::array({});
    for(size_t i = start_td; i < start_td + td_count; ++i) {
      //check to make sure a route was found; if not, return null for distance in matrix result
      if (tds[i].time != kMaxCost) {
        distance->emplace_back(json::fp_t{tds[i].dist * distance_scale, 3});
      } else {
        distance->emplace_back(static_cast<std::nullptr_t>(nullptr));
      }
    }
    return distance;
   }

  // Serialize route response in OSRM compatible format.
  json::MapPtr serialize(const valhalla_request_t& request, const std::vector<TimeDistance>& time_distances, double distance_scale) {
    auto json = json::map({});
    auto time = json::array({});
    auto distance = json::array({});
<<<<<<< HEAD
    std::vector<odin::Location> start;
    std::vector<odin::Location> end;
    for(size_t i = 0; i < request.options.sources_size(); i++) {
      start.emplace_back(json::array({request.options.sources(i)}));
    }
    for(size_t i = 0; i < request.options.targets_size(); i++) {
      end.emplace_back(json::array({request.options.targets(i)}));
    }
    // If here then the matrix succeeded. Set status code to OK and serialize
    // waypoints (locations).
    json->emplace("code", std::string("Ok"));
    json->emplace("sources", osrm_serializers::waypoints(start));
    json->emplace("destinations", osrm_serializers::waypoints(end));
=======

    // If here then the matrix succeeded. Set status code to OK and serialize
    // waypoints (locations).
    json->emplace("code", std::string("Ok"));
    json->emplace("sources", osrm::waypoints(request.options.sources()));
    json->emplace("destinations", osrm::waypoints(request.options.targets()));
>>>>>>> 7af792a3

    for(size_t source_index = 0; source_index < request.options.sources_size(); ++source_index) {
      time->emplace_back(serialize_duration(time_distances, source_index * request.options.targets_size(), request.options.targets_size()));
      distance->emplace_back(serialize_distance(time_distances, source_index * request.options.targets_size(), request.options.targets_size(),
          source_index, 0, distance_scale));
    }
    json->emplace("durations", time);
    json->emplace("distances", distance);
    return json;
  }
}

namespace valhalla_serializers {

  /*
  valhalla output looks like this:

  */

json::ArrayPtr locations(const google::protobuf::RepeatedPtrField<odin::Location>& correlated) {
    auto input_locs = json::array({});
    for(size_t i = 0; i < correlated.size(); i++) {
      input_locs->emplace_back(
        json::map({
          {"lat", json::fp_t{correlated.Get(i).ll().lat(), 6}},
          {"lon", json::fp_t{correlated.Get(i).ll().lng(), 6}}
        })
      );
    }
    return input_locs;
  }

  json::ArrayPtr serialize_row(const std::vector<TimeDistance>& tds,
      size_t start_td, const size_t td_count, const size_t source_index, const size_t target_index, double distance_scale) {
    auto row = json::array({});
    for(size_t i = start_td; i < start_td + td_count; ++i) {
      //check to make sure a route was found; if not, return null for distance & time in matrix result
      if (tds[i].time != kMaxCost) {
        row->emplace_back(json::map({
          {"from_index", static_cast<uint64_t>(source_index)},
          {"to_index", static_cast<uint64_t>(target_index + (i - start_td))},
          {"time", static_cast<uint64_t>(tds[i].time)},
          {"distance", json::fp_t{tds[i].dist * distance_scale, 3}}
        }));
      } else {
        row->emplace_back(json::map({
          {"from_index", static_cast<uint64_t>(source_index)},
          {"to_index", static_cast<uint64_t>(target_index + (i - start_td))},
          {"time", static_cast<std::nullptr_t>(nullptr)},
          {"distance", static_cast<std::nullptr_t>(nullptr)}
        }));
      }
    }
    return row;
  }

  json::MapPtr serialize(const valhalla_request_t& request, const std::vector<TimeDistance>& time_distances, double distance_scale) {
    json::ArrayPtr matrix = json::array({});
    for(size_t source_index = 0; source_index < request.options.sources_size(); ++source_index) {
        matrix->emplace_back(
          serialize_row(time_distances, source_index * request.options.targets_size(), request.options.targets_size(),
                        source_index, 0, distance_scale));
    }
    auto json = json::map({
      {"sources_to_targets", matrix},
      {"units", odin::DirectionsOptions::Units_Name(request.options.units())},
    });
    json->emplace("targets", json::array({locations(request.options.targets())}));
    json->emplace("sources", json::array({locations(request.options.sources())}));

    if (request.options.has_id())
      json->emplace("id", request.options.id());
    return json;
  }
}

namespace valhalla {
  namespace tyr {

    std::string serializeMatrix(const valhalla_request_t& request, const std::vector<TimeDistance>& time_distances, double distance_scale) {

      auto json = request.options.format() == odin::DirectionsOptions::osrm ?
      osrm_serializers::serialize(request, time_distances, distance_scale) :
      valhalla_serializers::serialize(request, time_distances, distance_scale);

      std::stringstream ss;
      ss << *json;
      return ss.str();
    }

  }
}<|MERGE_RESOLUTION|>--- conflicted
+++ resolved
@@ -12,59 +12,6 @@
 
 namespace osrm_serializers {
 
-<<<<<<< HEAD
-  /*json::MapPtr waypoints(const baldr::PathLocation& correlated) {
-    auto waypoint = json::map({});
-    auto loc = json::array({});
-    loc->emplace_back(json::fp_t{correlated.latlng_.lat(), 6});
-    loc->emplace_back(json::fp_t{correlated.latlng_.lng(), 6});
-
-    waypoint->emplace("location", loc);
-    waypoint->emplace("name", std::string(correlated.name_));
-    waypoint->emplace("hint", std::string("shape"));
-    return waypoint;
-  }
-*/
-
-json::ArrayPtr waypoints(const std::vector<valhalla::odin::Location>& locations){
-    int index = 0;
-    auto waypoints = json::array({});
-    for (const auto& location : locations) {
-
-      index = 1;
-
-      // Create a waypoint to add to the array
-      auto waypoint = json::map({});
-
-      // Output location as a lon,lat array. Note this is the projected
-      // lon,lat on the nearest road.
-      PointLL input_ll(location.ll().lng(), location.ll().lat());
-      PointLL proj_ll(location.projected_ll().lng(), location.projected_ll().lat());
-      auto loc = json::array({});
-      loc->emplace_back(json::fp_t{proj_ll.lng(), 6});
-      loc->emplace_back(json::fp_t{proj_ll.lat(), 6});
-      waypoint->emplace("location", loc);
-
-      // Add street name.
-      waypoint->emplace("street", location.name());
-
-      // Add distance in meters from the input location to the nearest
-      // point on the road used in the route
-      float distance = input_ll.Distance(proj_ll);
-      waypoint->emplace("distance", json::fp_t{distance, 1});
-
-      // Add hint. Goal is for the hint returned from a locate request to be able
-      // to quickly find the edge and point along the edge in a route request.
-      // Defer this - not currently used in OSRM.
-      waypoint->emplace("hint", std::string("TODO"));
-
-      // Add the waypoint to the JSON array
-      waypoints->emplace_back(waypoint);
-    }
-    return waypoints;
-  }
-=======
->>>>>>> 7af792a3
   json::ArrayPtr serialize_duration(const std::vector<TimeDistance>& tds, size_t start_td, const size_t td_count) {
     auto time = json::array({});
     for(size_t i = start_td; i < start_td + td_count; ++i) {
@@ -97,28 +44,12 @@
     auto json = json::map({});
     auto time = json::array({});
     auto distance = json::array({});
-<<<<<<< HEAD
-    std::vector<odin::Location> start;
-    std::vector<odin::Location> end;
-    for(size_t i = 0; i < request.options.sources_size(); i++) {
-      start.emplace_back(json::array({request.options.sources(i)}));
-    }
-    for(size_t i = 0; i < request.options.targets_size(); i++) {
-      end.emplace_back(json::array({request.options.targets(i)}));
-    }
-    // If here then the matrix succeeded. Set status code to OK and serialize
-    // waypoints (locations).
-    json->emplace("code", std::string("Ok"));
-    json->emplace("sources", osrm_serializers::waypoints(start));
-    json->emplace("destinations", osrm_serializers::waypoints(end));
-=======
 
     // If here then the matrix succeeded. Set status code to OK and serialize
     // waypoints (locations).
     json->emplace("code", std::string("Ok"));
     json->emplace("sources", osrm::waypoints(request.options.sources()));
     json->emplace("destinations", osrm::waypoints(request.options.targets()));
->>>>>>> 7af792a3
 
     for(size_t source_index = 0; source_index < request.options.sources_size(); ++source_index) {
       time->emplace_back(serialize_duration(time_distances, source_index * request.options.targets_size(), request.options.targets_size()));
