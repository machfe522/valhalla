--- conflicted
+++ resolved
@@ -10,23 +10,123 @@
 using namespace valhalla::thor;
 
 
-namespace {
-
-<<<<<<< HEAD
-  namespace osrm_serializers {
-
-    json::MapPtr waypoints(const baldr::PathLocation& correlated) {
+namespace osrm_serializers {
+
+  /*json::MapPtr waypoints(const baldr::PathLocation& correlated) {
+    auto waypoint = json::map({});
+    auto loc = json::array({});
+    loc->emplace_back(json::fp_t{correlated.latlng_.lat(), 6});
+    loc->emplace_back(json::fp_t{correlated.latlng_.lng(), 6});
+
+    waypoint->emplace("location", loc);
+    waypoint->emplace("name", std::string(correlated.name_));
+    waypoint->emplace("hint", std::string("shape"));
+    return waypoint;
+  }
+*/
+
+json::ArrayPtr waypoints(const std::vector<valhalla::odin::Location>& locations){
+    int index = 0;
+    auto waypoints = json::array({});
+    for (const auto& location : locations) {
+
+      index = 1;
+
+      // Create a waypoint to add to the array
       auto waypoint = json::map({});
+
+      // Output location as a lon,lat array. Note this is the projected
+      // lon,lat on the nearest road.
+      PointLL input_ll(location.ll().lng(), location.ll().lat());
+      PointLL proj_ll(location.projected_ll().lng(), location.projected_ll().lat());
       auto loc = json::array({});
-      loc->emplace_back(json::fp_t{correlated.latlng_.lat(), 6});
-      loc->emplace_back(json::fp_t{correlated.latlng_.lng(), 6});
-
+      loc->emplace_back(json::fp_t{proj_ll.lng(), 6});
+      loc->emplace_back(json::fp_t{proj_ll.lat(), 6});
       waypoint->emplace("location", loc);
-      waypoint->emplace("name", std::string(correlated.name_));
-      waypoint->emplace("hint", std::string("shape"));
-      return waypoint;
-=======
-  json::ArrayPtr locations(const google::protobuf::RepeatedPtrField<odin::Location>& correlated) {
+
+      // Add street name.
+      waypoint->emplace("street", location.name());
+
+      // Add distance in meters from the input location to the nearest
+      // point on the road used in the route
+      float distance = input_ll.Distance(proj_ll);
+      waypoint->emplace("distance", json::fp_t{distance, 1});
+
+      // Add hint. Goal is for the hint returned from a locate request to be able
+      // to quickly find the edge and point along the edge in a route request.
+      // Defer this - not currently used in OSRM.
+      waypoint->emplace("hint", std::string("TODO"));
+
+      // Add the waypoint to the JSON array
+      waypoints->emplace_back(waypoint);
+    }
+    return waypoints;
+  }
+  json::ArrayPtr serialize_duration(const std::vector<TimeDistance>& tds, size_t start_td, const size_t td_count) {
+    auto time = json::array({});
+    for(size_t i = start_td; i < start_td + td_count; ++i) {
+     //check to make sure a route was found; if not, return null for time in matrix result
+     if (tds[i].time != kMaxCost) {
+       time->emplace_back(static_cast<uint64_t>(tds[i].time));
+     } else {
+       time->emplace_back(static_cast<std::nullptr_t>(nullptr));
+     }
+    }
+    return time;
+  }
+
+  json::ArrayPtr serialize_distance(const std::vector<TimeDistance>& tds,
+     size_t start_td, const size_t td_count, const size_t source_index, const size_t target_index, double distance_scale) {
+    auto distance = json::array({});
+    for(size_t i = start_td; i < start_td + td_count; ++i) {
+      //check to make sure a route was found; if not, return null for distance in matrix result
+      if (tds[i].time != kMaxCost) {
+        distance->emplace_back(json::fp_t{tds[i].dist * distance_scale, 3});
+      } else {
+        distance->emplace_back(static_cast<std::nullptr_t>(nullptr));
+      }
+    }
+    return distance;
+   }
+
+  // Serialize route response in OSRM compatible format.
+  json::MapPtr serialize(const valhalla_request_t& request, const std::vector<TimeDistance>& time_distances, double distance_scale) {
+    auto json = json::map({});
+    auto time = json::array({});
+    auto distance = json::array({});
+    std::vector<odin::Location> start;
+    std::vector<odin::Location> end;
+    for(size_t i = 0; i < request.options.sources_size(); i++) {
+      start.emplace_back(json::array({request.options.sources(i)}));
+    }
+    for(size_t i = 0; i < request.options.targets_size(); i++) {
+      end.emplace_back(json::array({request.options.targets(i)}));
+    }
+    // If here then the matrix succeeded. Set status code to OK and serialize
+    // waypoints (locations).
+    json->emplace("code", std::string("Ok"));
+    json->emplace("sources", osrm_serializers::waypoints(start));
+    json->emplace("destinations", osrm_serializers::waypoints(end));
+
+    for(size_t source_index = 0; source_index < request.options.sources_size(); ++source_index) {
+      time->emplace_back(serialize_duration(time_distances, source_index * request.options.targets_size(), request.options.targets_size()));
+      distance->emplace_back(serialize_distance(time_distances, source_index * request.options.targets_size(), request.options.targets_size(),
+          source_index, 0, distance_scale));
+    }
+    json->emplace("durations", time);
+    json->emplace("distances", distance);
+    return json;
+  }
+}
+
+namespace valhalla_serializers {
+
+  /*
+  valhalla output looks like this:
+
+  */
+
+json::ArrayPtr locations(const google::protobuf::RepeatedPtrField<odin::Location>& correlated) {
     auto input_locs = json::array({});
     for(size_t i = 0; i < correlated.size(); i++) {
       input_locs->emplace_back(
@@ -35,81 +135,40 @@
           {"lon", json::fp_t{correlated.Get(i).ll().lng(), 6}}
         })
       );
->>>>>>> 2177be14
-    }
-
-    json::ArrayPtr serialize_duration(const std::vector<TimeDistance>& tds, size_t start_td, const size_t td_count) {
-      auto time = json::array({});
-      for(size_t i = start_td; i < start_td + td_count; ++i) {
-       //check to make sure a route was found; if not, return null for time in matrix result
-       if (tds[i].time != kMaxCost) {
-         time->emplace_back(static_cast<uint64_t>(tds[i].time));
-       } else {
-         time->emplace_back(static_cast<std::nullptr_t>(nullptr));
-       }
+    }
+    return input_locs;
+  }
+
+  json::ArrayPtr serialize_row(const std::vector<TimeDistance>& tds,
+      size_t start_td, const size_t td_count, const size_t source_index, const size_t target_index, double distance_scale) {
+    auto row = json::array({});
+    for(size_t i = start_td; i < start_td + td_count; ++i) {
+      //check to make sure a route was found; if not, return null for distance & time in matrix result
+      if (tds[i].time != kMaxCost) {
+        row->emplace_back(json::map({
+          {"from_index", static_cast<uint64_t>(source_index)},
+          {"to_index", static_cast<uint64_t>(target_index + (i - start_td))},
+          {"time", static_cast<uint64_t>(tds[i].time)},
+          {"distance", json::fp_t{tds[i].dist * distance_scale, 3}}
+        }));
+      } else {
+        row->emplace_back(json::map({
+          {"from_index", static_cast<uint64_t>(source_index)},
+          {"to_index", static_cast<uint64_t>(target_index + (i - start_td))},
+          {"time", static_cast<std::nullptr_t>(nullptr)},
+          {"distance", static_cast<std::nullptr_t>(nullptr)}
+        }));
       }
-      return time;
-    }
-
-<<<<<<< HEAD
-    json::ArrayPtr serialize_distance(const std::vector<TimeDistance>& tds,
-       size_t start_td, const size_t td_count, const size_t source_index, const size_t target_index, double distance_scale) {
-      auto distance = json::array({});
-      for(size_t i = start_td; i < start_td + td_count; ++i) {
-        //check to make sure a route was found; if not, return null for distance in matrix result
-        if (tds[i].time != kMaxCost) {
-          distance->emplace_back(json::fp_t{tds[i].dist * distance_scale, 3});
-        } else {
-          distance->emplace_back(static_cast<std::nullptr_t>(nullptr));
-        }
-      }
-      return distance;
-     }
-
-    // Serialize route response in OSRM compatible format.
-    json::MapPtr serialize(const odin::DirectionsOptions& options, const std::vector<PathLocation>& sources,
-        const std::vector<PathLocation>& destinations, const std::vector<TimeDistance>& time_distances, double distance_scale) {
-      auto json = json::map({});
-      auto start = json::array({});
-      auto end = json::array({});
-      auto time = json::array({});
-      auto distance = json::array({});
-      // If here then the matrix succeeded. Set status code to OK and serialize
-      // waypoints (locations).
-      json->emplace("code", std::string("Ok"));
-      for(size_t i = 0; i < sources.size(); i++) {
-        start->emplace_back(json::array({waypoints(sources[i])}));
-      }
-      json->emplace("sources", start);
-      for(size_t i = 0; i < destinations.size(); i++) {
-        end->emplace_back(json::array({waypoints(destinations[i])}));
-      }
-      json->emplace("destinations", end);
-      for(size_t source_index = 0; source_index < sources.size(); ++source_index) {
-        time->emplace_back(serialize_duration(time_distances, source_index * destinations.size(), destinations.size()));
-        distance->emplace_back(serialize_distance(time_distances, source_index * destinations.size(), destinations.size(),
-            source_index, 0, distance_scale));
-      }
-      json->emplace("durations", time);
-      json->emplace("distances", distance);
-      return json;
-    }
-  }
-
-  namespace valhalla_serializers {
-
-    /*
-    valhalla output looks like this:
-
-    */
-=======
-  json::MapPtr serialize(const valhalla_request_t& request,
-      const std::vector<TimeDistance>& time_distances, double distance_scale) {
+    }
+    return row;
+  }
+
+  json::MapPtr serialize(const valhalla_request_t& request, const std::vector<TimeDistance>& time_distances, double distance_scale) {
     json::ArrayPtr matrix = json::array({});
     for(size_t source_index = 0; source_index < request.options.sources_size(); ++source_index) {
         matrix->emplace_back(
-          serialize_row(time_distances, source_index * request.options.targets_size(),
-              request.options.targets_size(), source_index, 0, distance_scale));
+          serialize_row(time_distances, source_index * request.options.targets_size(), request.options.targets_size(),
+                        source_index, 0, distance_scale));
     }
     auto json = json::map({
       {"sources_to_targets", matrix},
@@ -122,71 +181,6 @@
       json->emplace("id", request.options.id());
     return json;
   }
-
-  json::MapPtr serializeOSRM(const valhalla_request_t& request,
-      const std::vector<TimeDistance>& time_distances, double distance_scale) {
-    //TODO:
-    return {};
-  }
->>>>>>> 2177be14
-
-    json::ArrayPtr locations(const std::vector<baldr::PathLocation>& correlated) {
-      auto input_locs = json::array({});
-      for(size_t i = 0; i < correlated.size(); i++) {
-        input_locs->emplace_back(
-          json::map({
-            {"lat", json::fp_t{correlated[i].latlng_.lat(), 6}},
-            {"lon", json::fp_t{correlated[i].latlng_.lng(), 6}}
-          })
-        );
-      }
-      return input_locs;
-    }
-
-    json::ArrayPtr serialize_row(const std::vector<TimeDistance>& tds,
-        size_t start_td, const size_t td_count, const size_t source_index, const size_t target_index, double distance_scale) {
-      auto row = json::array({});
-      for(size_t i = start_td; i < start_td + td_count; ++i) {
-        //check to make sure a route was found; if not, return null for distance & time in matrix result
-        if (tds[i].time != kMaxCost) {
-          row->emplace_back(json::map({
-            {"from_index", static_cast<uint64_t>(source_index)},
-            {"to_index", static_cast<uint64_t>(target_index + (i - start_td))},
-            {"time", static_cast<uint64_t>(tds[i].time)},
-            {"distance", json::fp_t{tds[i].dist * distance_scale, 3}}
-          }));
-        } else {
-          row->emplace_back(json::map({
-            {"from_index", static_cast<uint64_t>(source_index)},
-            {"to_index", static_cast<uint64_t>(target_index + (i - start_td))},
-            {"time", static_cast<std::nullptr_t>(nullptr)},
-            {"distance", static_cast<std::nullptr_t>(nullptr)}
-          }));
-        }
-      }
-      return row;
-    }
-
-    json::MapPtr serialize(const odin::DirectionsOptions& options, const std::vector<PathLocation>& sources,
-        const std::vector<PathLocation>& targets, const std::vector<TimeDistance>& time_distances, double distance_scale) {
-      json::ArrayPtr matrix = json::array({});
-      for(size_t source_index = 0; source_index < sources.size(); ++source_index) {
-          matrix->emplace_back(
-            serialize_row(time_distances, source_index * targets.size(), targets.size(),
-                          source_index, 0, distance_scale));
-      }
-      auto json = json::map({
-        {"sources_to_targets", matrix},
-        {"units", odin::DirectionsOptions::Units_Name(options.units())},
-      });
-      json->emplace("targets", json::array({locations(targets)}));
-      json->emplace("sources", json::array({locations(sources)}));
-
-      if (options.has_id())
-        json->emplace("id", options.id());
-      return json;
-    }
-  }
 }
 
 namespace valhalla {
@@ -195,13 +189,8 @@
     std::string serializeMatrix(const valhalla_request_t& request, const std::vector<TimeDistance>& time_distances, double distance_scale) {
 
       auto json = request.options.format() == odin::DirectionsOptions::osrm ?
-<<<<<<< HEAD
-          osrm_serializers::serialize(request.options, sources, targets, time_distances, distance_scale) :
-          valhalla_serializers::serialize(request.options, sources, targets, time_distances, distance_scale);
-=======
-          serializeOSRM(request, time_distances, distance_scale) :
-          serialize(request, time_distances, distance_scale);
->>>>>>> 2177be14
+      osrm_serializers::serialize(request, time_distances, distance_scale) :
+      valhalla_serializers::serialize(request, time_distances, distance_scale);
 
       std::stringstream ss;
       ss << *json;
