#include <functional>
#include <string>
#include <stdexcept>
#include <vector>
#include <unordered_map>
#include <cstdint>
#include <sstream>
#include <boost/property_tree/ptree.hpp>
#include <boost/property_tree/json_parser.hpp>

#include "midgard/util.h"
#include "midgard/pointll.h"
#include "midgard/aabb2.h"
#include "midgard/logging.h"
#include "midgard/encoded.h"
#include "baldr/json.h"
#include "baldr/turn.h"
#include "baldr/rapidjson_utils.h"
#include "exception.h"
#include "odin/util.h"
#include "proto/directions_options.pb.h"
#include "tyr/serializers.h"


using namespace valhalla;
using namespace valhalla::tyr;
using namespace valhalla::midgard;
using namespace valhalla::baldr;
using namespace valhalla::odin;
using namespace valhalla::tyr;
using namespace std;

namespace {

  namespace osrm_serializers {
    /*
    OSRM output is described in: http://project-osrm.org/docs/v5.5.1/api/
    {
        "code":"Ok"
        "waypoints": [{ }, { }...],
        "routes": [
            {
                "geometry":"....."
                "distance":xxx.y
                "duration":yyy.z
                "legs":[
                    {
                        "steps":[
                            "intersections":[
                            ]
                            "geometry":" "
                            "maneuver":{
                            }
                        ]
                    }
                ]
            },
            ...
        ]
    }
    */

/**********OLD OSRM CODE - delete
    const std::unordered_map<int, std::string> maneuver_type = {
        { static_cast<int>(valhalla::odin::TripDirections_Maneuver_Type_kNone),             "0" },//NoTurn = 0,
        { static_cast<int>(valhalla::odin::TripDirections_Maneuver_Type_kContinue),         "1" },//GoStraight,
        { static_cast<int>(valhalla::odin::TripDirections_Maneuver_Type_kBecomes),          "1" },//GoStraight,
        { static_cast<int>(valhalla::odin::TripDirections_Maneuver_Type_kRampStraight),     "1" },//GoStraight,
        { static_cast<int>(valhalla::odin::TripDirections_Maneuver_Type_kStayStraight),     "1" },//GoStraight,
        { static_cast<int>(valhalla::odin::TripDirections_Maneuver_Type_kMerge),            "1" },//GoStraight,
        { static_cast<int>(valhalla::odin::TripDirections_Maneuver_Type_kFerryEnter),       "1" },//GoStraight,
        { static_cast<int>(valhalla::odin::TripDirections_Maneuver_Type_kFerryExit),        "1" },//GoStraight,
        { static_cast<int>(valhalla::odin::TripDirections_Maneuver_Type_kSlightRight),      "2" },//TurnSlightRight,
        { static_cast<int>(valhalla::odin::TripDirections_Maneuver_Type_kRight),            "3" },//TurnRight,
        { static_cast<int>(valhalla::odin::TripDirections_Maneuver_Type_kRampRight),        "3" },//TurnRight,
        { static_cast<int>(valhalla::odin::TripDirections_Maneuver_Type_kExitRight),        "3" },//TurnRight,
        { static_cast<int>(valhalla::odin::TripDirections_Maneuver_Type_kStayRight),        "3" },//TurnRight,
        { static_cast<int>(valhalla::odin::TripDirections_Maneuver_Type_kSharpRight),       "4" },//TurnSharpRight,
        { static_cast<int>(valhalla::odin::TripDirections_Maneuver_Type_kUturnLeft),        "5" },//UTurn,
        { static_cast<int>(valhalla::odin::TripDirections_Maneuver_Type_kUturnRight),       "5" },//UTurn,
        { static_cast<int>(valhalla::odin::TripDirections_Maneuver_Type_kSharpLeft),        "6" },//TurnSharpLeft,
        { static_cast<int>(valhalla::odin::TripDirections_Maneuver_Type_kLeft),             "7" },//TurnLeft,
        { static_cast<int>(valhalla::odin::TripDirections_Maneuver_Type_kRampLeft),         "7" },//TurnLeft,
        { static_cast<int>(valhalla::odin::TripDirections_Maneuver_Type_kExitLeft),         "7" },//TurnLeft,
        { static_cast<int>(valhalla::odin::TripDirections_Maneuver_Type_kStayLeft),         "7" },//TurnLeft,
        { static_cast<int>(valhalla::odin::TripDirections_Maneuver_Type_kSlightLeft),       "8" },//TurnSlightLeft,
        //{ static_cast<int>(valhalla::odin::TripDirections_Maneuver_Type_k),               "9" },//ReachViaLocation,
        { static_cast<int>(valhalla::odin::TripDirections_Maneuver_Type_kRoundaboutEnter),  "11" },//EnterRoundAbout,
        { static_cast<int>(valhalla::odin::TripDirections_Maneuver_Type_kRoundaboutExit),   "12" },//LeaveRoundAbout,
        //{ static_cast<int>(valhalla::odin::TripDirections_Maneuver_Type_k),               "13" },//StayOnRoundAbout,
        { static_cast<int>(valhalla::odin::TripDirections_Maneuver_Type_kStart),            "14" },//StartAtEndOfStreet,
        { static_cast<int>(valhalla::odin::TripDirections_Maneuver_Type_kStartRight),       "14" },//StartAtEndOfStreet,
        { static_cast<int>(valhalla::odin::TripDirections_Maneuver_Type_kStartLeft),        "14" },//StartAtEndOfStreet,
        { static_cast<int>(valhalla::odin::TripDirections_Maneuver_Type_kDestination),      "15" },//ReachedYourDestination,
        { static_cast<int>(valhalla::odin::TripDirections_Maneuver_Type_kDestinationRight), "15" },//ReachedYourDestination,
        { static_cast<int>(valhalla::odin::TripDirections_Maneuver_Type_kDestinationLeft),  "15" },//ReachedYourDestination,
        //{ static_cast<int>valhalla::odin::TripDirections_Maneuver_Type_k),                "16" },//EnterAgainstAllowedDirection,
        //{ static_cast<int>valhalla::odin::TripDirections_Maneuver_Type_k),                "17" },//LeaveAgainstAllowedDirection
    };

    const std::unordered_map<int, std::string> cardinal_direction_string = {
      { static_cast<int>(valhalla::odin::TripDirections_Maneuver_CardinalDirection_kNorth),     "N" },
      { static_cast<int>(valhalla::odin::TripDirections_Maneuver_CardinalDirection_kNorthEast), "NE" },
      { static_cast<int>(valhalla::odin::TripDirections_Maneuver_CardinalDirection_kEast),      "E" },
      { static_cast<int>(valhalla::odin::TripDirections_Maneuver_CardinalDirection_kSouthEast), "SE" },
      { static_cast<int>(valhalla::odin::TripDirections_Maneuver_CardinalDirection_kSouth),     "S" },
      { static_cast<int>(valhalla::odin::TripDirections_Maneuver_CardinalDirection_kSouthWest), "SW" },
      { static_cast<int>(valhalla::odin::TripDirections_Maneuver_CardinalDirection_kWest),      "W" },
      { static_cast<int>(valhalla::odin::TripDirections_Maneuver_CardinalDirection_kNorthWest), "NW" }
    };

    json::ArrayPtr route_instructions(const std::list<valhalla::odin::TripDirections>& legs){
      auto route_instructions = json::array({});
      for(const auto& leg : legs) {
        for(const auto& maneuver : leg.maneuver()) {
          //if we dont know the type of maneuver then skip it
          auto maneuver_text = maneuver_type.find(static_cast<int>(maneuver.type()));
          if(maneuver_text == maneuver_type.end())
            continue;

          //length
          std::ostringstream length;
          length << static_cast<uint64_t>(maneuver.length()*1000.f) << "m";

          //json
          route_instructions->emplace_back(json::array({
            maneuver_text->second, //maneuver type
            (maneuver.street_name_size() ? maneuver.street_name(0) : string("")), //street name
            static_cast<uint64_t>(maneuver.length() * 1000.f), //length in meters
            static_cast<uint64_t>(maneuver.begin_shape_index()), //index in the shape
            static_cast<uint64_t>(maneuver.time()), //time in seconds
            length.str(), //length as a string with a unit suffix
            cardinal_direction_string.find(static_cast<int>(maneuver.begin_cardinal_direction()))->second, // one of: N S E W NW NE SW SE
            static_cast<uint64_t>(maneuver.begin_heading())
          }));
        }
      }
      return route_instructions;
    }
**/

    // Add OSRM route summary information: distance, duration
    void route_summary(json::MapPtr& route,
        const std::list<valhalla::odin::TripDirections>& legs) {
      // Compute total distance and duration
      float duration = 0.0f;
      float distance = 0.0f;
      for(const auto& leg : legs) {
        distance += leg.summary().length();
        duration += leg.summary().time();
      }

      // Convert distance to meters. Output distance and duration.
      distance *= 1000.0f;
      route->emplace("distance", json::fp_t{distance, 1});
      route->emplace("duration", json::fp_t{duration, 1});

      // TODO - support returning weight based on costing method
      // as well as returning the costing method
      float weight = duration;
      route->emplace("weight", json::fp_t{weight, 1});
      route->emplace("weight_name", std::string("Valhalla default"));
    }

    // Generate full shape of the route. TODO - different encodings, generalization
    std::string full_shape(const std::list<valhalla::odin::TripDirections>& legs,
        const valhalla::odin::DirectionsOptions& directions_options) {

      // TODO - support 5 digit encoding, support generalization

      if (legs.size() == 1)
        return legs.front().shape();

      //TODO: there is a tricky way to do this... since the end of each leg is the same as the beginning
      //we essentially could just peel off the first encoded shape point of all the legs (but the first)
      //this way we wouldn't really have to do any decoding (would be far faster). it might even be the case
      //that the string length of the first number is a fixed length (which would be great!) have to have a look
      //should make this a function in midgard probably so the logic is all in the same place
      std::vector<PointLL> decoded;
      for(const auto& leg : legs) {
        auto decoded_leg = midgard::decode<std::vector<PointLL>>(leg.shape());
        decoded.insert(decoded.end(), decoded.size() ? decoded_leg.begin() + 1 : decoded_leg.begin(), decoded_leg.end());
      }
      return midgard::encode(decoded);
    }

    // Convenience method to get the street names for the maneuver
    // TODO - split into name and ref
    std::string street_names(const odin::TripDirections::Maneuver& maneuver) {
      std::string street;
      for (const auto& name : maneuver.street_name()) {
        if (street.size() > 0) {
          street += ';';
        }
        street += name;
      }
      return street;
    }

    // Serialize locations (called waypoints in OSRM). Waypoints are described here:
    //     http://project-osrm.org/docs/v5.5.1/api/#waypoint-object
    json::ArrayPtr waypoints(const std::list<valhalla::odin::TripDirections>& legs){
      int index = 0;
      auto waypoints = json::array({});
      for (auto leg = legs.begin(); leg != legs.end(); ++leg) {
        for (auto location = leg->location().begin() + index; location != leg->location().end(); ++location) {
          index = 1;

          // Create a waypoint to add to the array
          auto waypoint = json::map({});

          // Output location as a lon,lat array. Note this is the projected
          // lon,lat on the nearest road.
          PointLL input_ll(location->ll().lng(), location->ll().lat());
          PointLL proj_ll(location->projected_ll().lng(), location->projected_ll().lat());
          auto loc = json::array({});
          loc->emplace_back(json::fp_t{proj_ll.lng(), 6});
          loc->emplace_back(json::fp_t{proj_ll.lat(), 6});
          waypoint->emplace("location", loc);

          // Add street name. For now is just getting the name from the first
          // maneuver - this is not really correct.
          // TODO - get names from the edges in TripPath for the first edge of
          // the leg?
          waypoint->emplace("street", street_names(leg->maneuver(0)));

          // Add distance in meters from the input location to the nearest
          // point on the road used in the route
          float distance = input_ll.Distance(proj_ll);
          waypoint->emplace("distance", json::fp_t{distance, 1});

          // Add hint. Goal is for the hint returned from a locate request to be able
          // to quickly find the edge and point along the edge in a route request.
          // Defer this - not currently used in OSRM.
          waypoint->emplace("hint", std::string("TODO"));

          // Add the waypoint to the JSON array
          waypoints->emplace_back(waypoint);
        }
      }
      return waypoints;
    }

    // Simple structure for storing intersection data
    struct IntersectionEdges {
      uint32_t bearing;
      bool routeable;
      bool in_edge;
      bool out_edge;

      IntersectionEdges(const uint32_t brg, const bool rte, const bool edge_in, const bool edge_out) :
        bearing(brg),
        routeable(rte),
        in_edge(edge_in),
        out_edge(edge_out) {
      }

      bool operator < (const IntersectionEdges& other) const {
        return bearing < other.bearing;
      }
    };

    // Add intersections along a step/maneuver.
    json::ArrayPtr intersections(const valhalla::odin::TripDirections::Maneuver& maneuver,
            std::list<odin::TripPath>::const_iterator path_leg,
            const std::vector<PointLL>& shape, uint32_t& count,
            const bool arrive) {
      // Iterate through the nodes/intersections of the path for this maneuver
      count = 0;
      auto intersections = json::array({});
      uint32_t n = arrive ? maneuver.end_path_index() + 1 : maneuver.end_path_index();
      for (uint32_t i = maneuver.begin_path_index(); i < n; i++) {
        auto intersection = json::map({});

        // Get the node from the path leg
        auto node = path_leg->node(i);
        auto prior_node = (i > 0) ? path_leg->node(i - 1) : path_leg->node(0);

        // Add the node location (lon, lat). Use the last shape point for
        // the arrive step
        auto loc = json::array({});
        PointLL ll = arrive ? shape[shape.size() - 1] :
            shape[node.edge().begin_shape_index()];
        loc->emplace_back(json::fp_t{ll.lng(), 6});
        loc->emplace_back(json::fp_t{ll.lat(), 6});
        intersection->emplace("location", loc);

        // Get bearings and access to outgoing intersecting edges. Do not add
        // any intersecting edges for the first depart intersection and for
        // the arrive step.
        // TODO - round off?
        std::vector<IntersectionEdges> edges;
        if (i > 0 && !arrive) {
          for (uint32_t n = 0; n < node.intersecting_edge().size(); n++) {
            auto intersecting_edge = node.intersecting_edge(n);

            // TODO - how to get info on whether routing is allowed on this edge
            // (based on mode?).
            bool routeable = (intersecting_edge.driveability() & odin::TripPath_Traversability::TripPath_Traversability_kForward);
            uint32_t bearing = static_cast<uint32_t>(intersecting_edge.begin_heading());
            edges.emplace_back(bearing, routeable, false, false);
          }
        }

        // Add the edge departing the node
        if (!arrive)
          edges.emplace_back(node.edge().begin_heading(), true, false, true);

        // Add the incoming edge except for the first depart intersection.
        // Set routeable to false except for arrive.
        // TODO - what if a true U-turn - need to set it to routeable.
        if (i > 0) {
          bool entry = (arrive) ? true : false;
          uint32_t prior_heading = prior_node.edge().end_heading();
          edges.emplace_back(((prior_heading + 180) % 360), entry, true, false);
        }

        // Create bearing and entry output
        auto bearings = json::array({});
        auto entries = json::array({});

        // Sort edges by increasing bearing and update the in/out edge indexes
        std::sort(edges.begin(), edges.end());
        uint32_t incoming_index, outgoing_index;
        for (uint32_t n = 0; n < edges.size(); ++n) {
          if (edges[n].in_edge) {
            incoming_index = n;
          }
          if (edges[n].out_edge) {
            outgoing_index = n;
          }
          bearings->emplace_back(static_cast<uint64_t>(edges[n].bearing));
          entries->emplace_back(edges[n].routeable);
        }

        // Add the index of the input edge and output edge
        if (i > 0)
          intersection->emplace("in", static_cast<uint64_t>(incoming_index));
        if (!arrive)
          intersection->emplace("out", static_cast<uint64_t>(outgoing_index));

        intersection->emplace("entry", entries);
        intersection->emplace("bearings", bearings);

        // Add classes based on the first edge after the maneuver (not needed
        // for arrive maneuver).
        if (!arrive) {
          std::vector<std::string> classes;
          if (node.edge().road_class() == odin::TripPath_RoadClass_kMotorway) {
            classes.push_back("motorway");
          }
          if (node.edge().tunnel()) {
            classes.push_back("tunnel");
          }
          if (node.edge().use() == odin::TripPath::Use::TripPath_Use_kFerryUse) {
            classes.push_back("ferry");
          }
          if (maneuver.portions_toll() || node.edge().toll()) {
            classes.push_back("toll");
          }
          /** TODO
          if ( ) {
            classes.push_back("restricted");
          } */
          if (classes.size() > 0) {
            auto class_list = json::array({});
            for (const auto& cl : classes) {
              class_list->emplace_back(cl);
            }
            intersection->emplace("classes", class_list);
          }
        }

        // Add the intersection to the JSON array
        intersections->emplace_back(intersection);
        count++;
      }
      return intersections;
    }

    // Add exits (exit numbers) along a step/maneuver.
    std::string exits(const valhalla::odin::TripDirections::Maneuver& maneuver) {
      // Iterate through the signs for this maneuver
      uint32_t i = 0;
      std::string exits;
      const auto sign = maneuver.sign();
      for (const auto& number : maneuver.sign().exit_number_elements()) {
        if (!exits.empty()) {
          exits += "; ";
        }
        exits += number.text();
      }
      return exits;
    }

    // Add destinations along a step/maneuver. Constructs a destinations
    // string.
    std::string destinations(const valhalla::odin::TripDirections::Maneuver& maneuver) {
      // Iterate through the signs for this maneuver
      std::string dest;
      const auto sign = maneuver.sign();
      uint32_t i = 0;
      for (const auto& branch : maneuver.sign().exit_branch_elements()) {
        if (i == 0 && !dest.empty()) {
          dest += ": ";
        }
        dest += branch.text();
        if (i < maneuver.sign().exit_branch_elements().size() - 1) {
          dest += ", ";
        }
        i++;
      }
      i = 0;
      for (const auto& toward : maneuver.sign().exit_toward_elements()) {
        if (i == 0 && !dest.empty() && dest.back() != ' ') {
          dest += ": ";
        }
        dest += toward.text();
        if (i < maneuver.sign().exit_toward_elements().size() - 1) {
          dest += ", ";
        }
        i++;
      }
      i = 0;
      for (const auto& name : maneuver.sign().exit_name_elements()) {
        if (i == 0 && !dest.empty() && dest.back() != ' ') {
          dest += ": ";
        }
        dest += name.text();
        if (i < maneuver.sign().exit_name_elements().size() - 1) {
          dest += ", ";
        }
        i++;
      }
      return dest;
    }

    // Get the turn modifier based on incoming edge bearing and outgoing edge
    // bearing.
    // TODO - resolve differences between OSRM turn modifiers and Valhalla turn degrees.
    std::string turn_modifier(const uint32_t in_brg, const uint32_t out_brg) {
      auto turn_degree = GetTurnDegree(in_brg, out_brg);
      auto turn_type = Turn::GetType(turn_degree);
      switch (turn_type) {
        case baldr::Turn::Type::kStraight:
          return "straight";
        case baldr::Turn::Type::kSlightRight:
          return "slight right";
        case baldr::Turn::Type::kRight:
          return "right";
        case baldr::Turn::Type::kSharpRight:
          return "sharp right";
        case baldr::Turn::Type::kReverse:
          return "uturn";
        case baldr::Turn::Type::kSharpLeft:
          return "sharp left";
        case baldr::Turn::Type::kLeft:
          return "left";
        case baldr::Turn::Type::kSlightLeft:
          return "slight left";
      }
    }

    // Ramp cases - off ramp transitions from a motorway. On ramp ends
    // in a motorway.
    std::string ramp_type(const odin::TripPath::Edge& prior_edge,
                  const uint32_t idx,
                  std::list<odin::TripPath>::const_iterator path_leg) {
      if (prior_edge.use() == odin::TripPath_Use_kRoadUse) {
        if (prior_edge.road_class() == odin::TripPath_RoadClass_kMotorway) {
          return std::string("off ramp");
        } else  if (prior_edge.road_class() != odin::TripPath_RoadClass_kMotorway) {
        // Check that next road is a motorway
          for (uint32_t i = idx + 1; i < path_leg->node().size(); ++i) {
            if (path_leg->node(i).edge().use() == odin::TripPath_Use_kRoadUse) {
              if (path_leg->node(i).edge().road_class() == odin::TripPath_RoadClass_kMotorway) {
                return std::string("on ramp");
              }
              break;
            }
          }
        }
      }
      return "";
    }

    // Populate the OSRM maneuver record within a step.
    json::MapPtr osrm_maneuver(const valhalla::odin::TripDirections::Maneuver& maneuver,
                std::list<odin::TripPath>::const_iterator path_leg,
                const PointLL& man_ll, const bool depart, const bool arrive,
                const uint32_t count, const std::string mode, const std::string prev_mode) {
      auto osrm_man = json::map({});

      // Set the location
      auto loc = json::array({});
      loc->emplace_back(json::fp_t{man_ll.lng(), 6});
      loc->emplace_back(json::fp_t{man_ll.lat(), 6});
      osrm_man->emplace("location", loc);

      // Get incoming and outgoing bearing. For the incoming heading, use the
      // prior edge from the TripPath. Compute turn modifier. TODO - reconcile
      // turn degrees between Valhalla and OSRM
      uint32_t idx = maneuver.begin_path_index();
      uint32_t in_brg = (idx > 0) ? path_leg->node(idx-1).edge().end_heading() : 0;
      uint32_t out_brg = maneuver.begin_heading();
      osrm_man->emplace("bearing_before", static_cast<uint64_t>(in_brg));
      osrm_man->emplace("bearing_after", static_cast<uint64_t>(out_brg));

      std::string modifier;
      if (!depart) {
        modifier = turn_modifier(in_brg, out_brg);
        osrm_man->emplace("modifier", modifier);
      }

      // TODO - logic to convert maneuver types from Valhalla into OSRM maneuver types.
      std::string maneuver_type;
      if (depart) {
        maneuver_type = "depart";
      } else if (arrive) {
        maneuver_type = "arrive";
      } else if (mode != prev_mode) {
        maneuver_type = "notification";
      } else {
        // Special cases
        const auto& prior_edge = path_leg->node(idx-1).edge();
        const auto& current_edge = path_leg->node(idx).edge();
        bool new_name = maneuver.type() == odin::TripDirections_Maneuver_Type_kContinue ||
                        maneuver.type() == odin::TripDirections_Maneuver_Type_kBecomes;
        bool roundabout = false;
        bool ramp = current_edge.use() == odin::TripPath_Use_kRampUse;
        bool fork = path_leg->node(idx).fork();
        bool merge = prior_edge.use() == odin::TripPath_Use_kRampUse &&
              current_edge.use() == odin::TripPath_Use_kRoadUse &&
             (current_edge.road_class() == odin::TripPath_RoadClass_kMotorway ||
              current_edge.road_class() == odin::TripPath_RoadClass_kTrunk);
        if (merge) {
         maneuver_type = "merge";
        } else if (fork) {
          maneuver_type = "fork";
        } else if (ramp) {
          maneuver_type = ramp_type(prior_edge, idx, path_leg);
        } else if (new_name) {
          maneuver_type = "new name";
        } else if (roundabout) {
          maneuver_type = "roundabout";
        }

        // Are there any intersecting edges
        bool false_node = path_leg->node(idx).intersecting_edge().size() == 0;

        // Fall through case if maneuver not set by special cases above
        new_name = false;
        if (maneuver_type.empty()) {
          // Check for end of road if prior edge is not a ramp. Road ends if
          // the current road name ends and more than 1 intersection has been
          // passed. Description is: at t-intersections, when you’re turning
          // onto a new road name, and have passed at least 1 intersection to
          // get there.
          bool road_ends = (count > 1 &&
                    prior_edge.use() != odin::TripPath_Use_kRampUse &&
                    path_leg->node(idx).intersecting_edge().size() == 1);
          if (road_ends) {
            // TODO what about a doubly digitized road ending at a T (would be
            // 2 intersecting edges)? What if there is a driveway or path as
            // an intersecting edge?
            const auto& intsct_edge = path_leg->node(idx).intersecting_edge(0);
            if (intsct_edge.prev_name_consistency()) {
              road_ends = false;
            } else {
              // Get turn types to see if this is a turn at a "T"
              // (opposing right/left turns).
              uint32_t turn_degree1 = GetTurnDegree(prior_edge.end_heading(),
                            current_edge.begin_heading());
              uint32_t turn_degree2 = GetTurnDegree(prior_edge.end_heading(),
                            intsct_edge.begin_heading());
              Turn::Type turn_type1 = Turn::GetType(turn_degree1);
              Turn::Type turn_type2 = Turn::GetType(turn_degree2);
              if (!(turn_type1 == Turn::Type::kRight && turn_type2 == Turn::Type::kLeft) &&
                  !(turn_type2 == Turn::Type::kRight && turn_type1 == Turn::Type::kLeft)) {
                road_ends = false;
              }
            }
          }

          // Check if previous maneuver and current maneuver have same name
          // TODO - more extensive name comparison method?
          if (prior_edge.name().size() > 0 && prior_edge.name().size() == current_edge.name().size() &&
              (prior_edge.name(0) != current_edge.name(0))) {
              new_name = true;
          }

          if (count > 1 && road_ends) {
            maneuver_type = "end of road";
<<<<<<< HEAD
          } else maneuver_type = "turn";
=======
          } else if (false_node && new_name) {
            maneuver_type = "new name";
          } else {
            if (modifier != "uturn")
              maneuver_type = "turn";
            else maneuver_type = "continue";
          }
>>>>>>> f72b75a4
        }
      }
      osrm_man->emplace("type", maneuver_type);

      return osrm_man;
    }

    // Method to get the geometry string for a maneuver.
    // TODO - encoding options
    std::string maneuver_geometry(const uint32_t begin_idx, const uint32_t end_idx,
                  const std::vector<PointLL>& shape) {
      std::vector<PointLL> maneuver_shape(shape.begin() + begin_idx,
                  shape.begin() + end_idx);
      return std::string(midgard::encode(maneuver_shape));
    }

    // Get the mode
    std::string get_mode(const valhalla::odin::TripDirections::Maneuver& maneuver,
        std::list<odin::TripPath>::const_iterator path_leg) {
      // Return ferry if the edge use is Ferry
      uint32_t idx = maneuver.begin_path_index();
      if (path_leg->node(idx).edge().use() == odin::TripPath::Use::TripPath_Use_kFerryUse) {
        return "ferry";
      }

      // Otherwise return based on the travel mode
      switch (maneuver.travel_mode()) {
        case TripDirections_TravelMode_kDrive: {
          return "driving";
        }
        case TripDirections_TravelMode_kPedestrian: {
          return "walk";
        }
        case TripDirections_TravelMode_kBicycle: {
          return "cycling";
        }
        case TripDirections_TravelMode_kTransit: {
          return "transit";
       }

      }
    }

    // Get the names and ref names
    std::pair<std::string, std::string> names_and_refs(const valhalla::odin::TripDirections::Maneuver& maneuver,
                  std::list<odin::TripPath>::const_iterator path_leg) {
      std::string names, refs;

      // Get names and refs at the beginning edge of the maneuver
      uint32_t idx = maneuver.begin_path_index();
      auto edgenames = path_leg->node(idx).edge().name();
      auto edgerefs = path_leg->node(idx).edge().name_is_ref();

      // Lambda to check if the name is a name or ref
      // TODO - at some point we probably want to pull is_ref into the
      // maneuver.
      const auto is_ref_name = [&edgenames, &edgerefs](const std::string& name) {
        if (edgenames.size() != edgerefs.size()) {
          return true;
        }
        auto edgename = edgenames.begin();
        auto edgeref = edgerefs.begin();
        for (const auto& edgename : edgenames) {
          if (edgename == name) {
            return *edgeref;
          }
          edgeref++;
        }
        return true;
      };

      for (const auto& name : maneuver.street_name()) {
        // Check if the name is a ref
        if (is_ref_name(name)) {
          if (refs.size() > 0) {
            refs += "; ";
          }
          refs += name;
        } else {
          if (names.size() > 0) {
            names += "; ";
          }
          names += name;
        }
      }

      /** TODO - not sure if we want begin names or street names
      std::string begin_names;
      for (const auto& name : maneuver.begin_street_name()) {
        if (begin_names.size() > 0) {
          begin_names += ';';
        }
        begin_names += name;
      } */

      return std::make_pair(names, refs);
    }

    // Serialize each leg
    json::ArrayPtr  serialize_legs(const std::list<valhalla::odin::TripDirections>& legs,
                 const std::list<odin::TripPath>& path_legs) {
      auto output_legs = json::array({});

      // TODO: verify that path_legs is same size as legs

      // Iterate through the legs in TripDirections and TripPath
      auto path_leg = path_legs.begin();
      for (const auto& leg : legs) {
        auto output_leg = json::map({});

        // TODO (DEFER) - add annotation (node Ids, etc.).
        // DEFER since OSRM needs node Ids but Valhalla does not store them.

        // Get the full shape for the leg. We want to use this for serializing
        // encoded shape for each step (maneuver) in OSRM output.
        auto shape = midgard::decode<std::vector<PointLL > >(leg.shape());

        // Iterate through maneuvers - convert to OSRM steps
        uint32_t index = 0;
        uint32_t count = 0;
        std::string prev_name, prev_ref, mode, prev_mode;
        auto steps = json::array({});
        std::unordered_map<std::string, float> maneuvers;
        for (const auto& maneuver : leg.maneuver()) {
          auto step = json::map({});

          // TODO - iterate through TripPath from prior maneuver end to
          // end of this maneuver - perhaps insert OSRM specific steps such as
          // name change

          // Add geometry for this maneuver
          step->emplace("geometry", maneuver_geometry(maneuver.begin_shape_index(),
                    maneuver.end_shape_index(), shape));

          // Add mode, driving side, weight, distance, duration, name
          float distance = maneuver.length() * 1000.0f;
          float duration = maneuver.time();
          std::string drive_side("right");  // TODO - pass this through TPB or TripDirections

          mode = get_mode(maneuver, path_leg);
          if (prev_mode.empty())
            prev_mode = mode;

          step->emplace("mode", mode);
          step->emplace("driving_side", drive_side);
          step->emplace("duration", json::fp_t{duration, 1});
          step->emplace("weight", json::fp_t{duration, 1});
          step->emplace("distance", json::fp_t{distance, 1});

          bool arrive = (index == leg.maneuver().size() - 1);
          bool depart = (index == 0);
          // Add street names and refs
          auto nr = names_and_refs(maneuver, path_leg);
          if (!nr.first.empty()) {
            step->emplace("name", nr.first);
<<<<<<< HEAD
            if (index == 0)
=======
            if (depart)
>>>>>>> f72b75a4
              prev_name = nr.first;
          }
          if (!nr.second.empty()) {
            step->emplace("ref", nr.second);
<<<<<<< HEAD
            if (index == 0)
              prev_ref = nr.second;
          }
          //if arrive use prev name ref
          if (index == leg.maneuver().size() - 1) {
=======
            if (depart)
              prev_ref = nr.second;
          }

          //if arrive use prev name ref
          if (arrive) {
>>>>>>> f72b75a4
            step->emplace("name", prev_name);
            step->emplace("ref", prev_ref);
          }

          // Record street name and distance.. TODO - need to also worry about order
          if (maneuver.street_name().size() > 0) {
            std::string name = maneuver.street_name(0);
            auto man = maneuvers.find(name);
            if (man == maneuvers.end()) {
              maneuvers[name] = distance;
            } else {
              man->second += distance;
            }
          }

          prev_name = nr.first;
          prev_ref = nr.second;

          // Add OSRM maneuver
          step->emplace("maneuver", osrm_maneuver(maneuver, path_leg,
<<<<<<< HEAD
              shape[maneuver.begin_shape_index()], (index == 0),
              (index == leg.maneuver().size() - 1), count, mode, prev_mode));
=======
              shape[maneuver.begin_shape_index()], depart,
              arrive, count, mode, prev_mode));
>>>>>>> f72b75a4

          // Add destinations and exits
          std::string dest = destinations(maneuver);
          if (!dest.empty()) {
            step->emplace("destinations", dest);
          }
          std::string ex = exits(maneuver);
          if (!ex.empty()) {
            step->emplace("exits", ex);
          }

          // Add intersections
          step->emplace("intersections", intersections(maneuver, path_leg, shape, count, arrive));

          // Add step
          steps->emplace_back(step);
          prev_mode = mode;

          index++;
        }

        // Add distance, duration, weight, and summary
        // Get a summary based on longest maneuvers.
        std::string summary = "TODO";  // Form summary from longest maneuvers?
        float duration = leg.summary().time();
        float distance = leg.summary().length() * 1000.0f;
        output_leg->emplace("summary", summary);
        output_leg->emplace("distance", json::fp_t{distance, 1});
        output_leg->emplace("duration", json::fp_t{duration, 1});
        output_leg->emplace("weight", json::fp_t{duration, 1});

        // Add steps to the leg
        output_leg->emplace("steps", steps);
        output_legs->emplace_back(output_leg);
        path_leg++;
      }
      return output_legs;
    }

    // Serialize route response in OSRM compatible format.
    // Inputs are:
    //     directions options
    //     TripPath protocol buffer
    //     TripDirections protocol buffer
    std::string serialize(const valhalla::odin::DirectionsOptions& directions_options,
                          const std::list<TripPath>& path_legs,
                          const std::list<valhalla::odin::TripDirections>& legs) {
      auto json = json::map({});

      // If here then the route succeeded. Set status code to OK and serialize
      // waypoints (locations).
      std::string status("Ok");
      json->emplace("code", status);
      json->emplace("waypoints", waypoints(legs));

      // Add each route
      // TODO - alternate routes (currently Valhalla only has 1 route)
      auto routes = json::array({});

      // For each route...
      for (int i = 0; i < 1; ++i) {
        // Create a route to add to the array
        auto route = json::map({});

        // Get full shape for the route.
        route->emplace("geometry", full_shape(legs, directions_options));

        // Other route summary information
        route_summary(route, legs);

        // Serialize route legs
        route->emplace("legs", serialize_legs(legs, path_legs));

        routes->emplace_back(route);
      }
      json->emplace("routes", routes);

      std::stringstream ss;
      ss << *json;
      return ss.str();
    }
  }

  namespace valhalla_serializers {
    /*
    valhalla output looks like this:
    {
        "trip":
    {
        "status": 0,
        "locations": [
           {
            "longitude": -76.4791,
            "latitude": 40.4136,
             "stopType": 0
           },
           {
            "longitude": -76.5352,
            "latitude": 40.4029,
            "stopType": 0
           }
         ],
        "units": "kilometers"
        "summary":
    {
        "distance": 4973,
        "time": 325
    },
    "legs":
    [
      {
          "summary":
      {
          "distance": 4973,
          "time": 325
      },
      "maneuvers":
      [
        {
            "beginShapeIndex": 0,
            "distance": 633,
            "writtenInstruction": "Start out going west on West Market Street.",
            "streetNames":
            [
                "West Market Street"
            ],
            "type": 1,
            "time": 41
        },
        {
            "beginShapeIndex": 7,
            "distance": 4340,
            "writtenInstruction": "Continue onto Jonestown Road.",
            "streetNames":
            [
                "Jonestown Road"
            ],
            "type": 8,
            "time": 284
        },
        {
            "beginShapeIndex": 40,
            "distance": 0,
            "writtenInstruction": "You have arrived at your destination.",
            "type": 4,
            "time": 0
        }
    ],
    "shape": "gysalAlg|zpC~Clt@tDtx@hHfaBdKl{BrKbnApGro@tJrz@jBbQj@zVt@lTjFnnCrBz}BmFnoB]pHwCvm@eJxtATvXTnfAk@|^z@rGxGre@nTpnBhBbQvXduCrUr`Edd@naEja@~gAhk@nzBxf@byAfm@tuCvDtOvNzi@|jCvkKngAl`HlI|}@`N`{Adx@pjE??xB|J"
    }
    ],
    "status_message": "Found route between points"
    },
    "id": "work route"
    }
    */
    using namespace std;

    json::MapPtr summary(const std::list<valhalla::odin::TripDirections>& legs){

      uint64_t time = 0;
      long double length = 0;
      AABB2<PointLL> bbox(10000.0f, 10000.0f, -10000.0f, -10000.0f);
      for(const auto& leg : legs) {
        time += static_cast<uint64_t>(leg.summary().time());
        length += leg.summary().length();

        AABB2<PointLL> leg_bbox(leg.summary().bbox().min_ll().lng(),
                                leg.summary().bbox().min_ll().lat(),
                                leg.summary().bbox().max_ll().lng(),
                                leg.summary().bbox().max_ll().lat());
        bbox.Expand(leg_bbox);
      }

      auto route_summary = json::map({});
      route_summary->emplace("time", time);
      route_summary->emplace("length", json::fp_t{length, 3});
      route_summary->emplace("min_lat", json::fp_t{bbox.miny(), 6});
      route_summary->emplace("min_lon", json::fp_t{bbox.minx(), 6});
      route_summary->emplace("max_lat", json::fp_t{bbox.maxy(), 6});
      route_summary->emplace("max_lon", json::fp_t{bbox.maxx(), 6});
      LOG_DEBUG("trip_time::" + std::to_string(time) +"s");
      return route_summary;
    }

    json::ArrayPtr locations(const std::list<valhalla::odin::TripDirections>& legs){
      auto locations = json::array({});

      int index = 0;
      for(auto leg = legs.begin(); leg != legs.end(); ++leg) {
        for(auto location = leg->location().begin() + index; location != leg->location().end(); ++location) {
          index = 1;
          auto loc = json::map({});
          if (location->type() == odin::Location_Type_kThrough) {
            loc->emplace("type", std::string("through"));
          } else {
            loc->emplace("type", std::string("break"));
          }
          loc->emplace("lat", json::fp_t{location->ll().lat(), 6});
          loc->emplace("lon",json::fp_t{location->ll().lng(), 6});
          if (!location->name().empty())
            loc->emplace("name",location->name());
          if (!location->street().empty())
            loc->emplace("street",location->street());
          if (!location->city().empty())
            loc->emplace("city",location->city());
          if (!location->state().empty())
            loc->emplace("state",location->state());
          if (!location->postal_code().empty())
            loc->emplace("postal_code",location->postal_code());
          if (!location->country().empty())
            loc->emplace("country",location->country());
          if (location->has_heading())
            loc->emplace("heading",static_cast<uint64_t>(location->heading()));
          if (!location->date_time().empty())
            loc->emplace("date_time",location->date_time());
          if (location->has_side_of_street()) {
            if (location->side_of_street() == odin::Location::kLeft)
              loc->emplace("side_of_street", std::string("left"));
            else if (location->side_of_street() == odin::Location::kRight)
              loc->emplace("side_of_street", std::string("right"));
          }
          if (location->has_original_index())
            loc->emplace("original_index",static_cast<uint64_t>(location->original_index()));

          //loc->emplace("sideOfStreet",location->side_of_street());

          locations->emplace_back(loc);
        }
      }

      return locations;
    }

    const std::unordered_map<int, std::string> vehicle_to_string {
      { static_cast<int>(TripDirections_VehicleType_kCar), "car" },
      { static_cast<int>(TripDirections_VehicleType_kMotorcycle), "motorcycle" },
      { static_cast<int>(TripDirections_VehicleType_kAutoBus), "bus" },
      { static_cast<int>(TripDirections_VehicleType_kTractorTrailer), "tractor_trailer" },
      { static_cast<int>(TripDirections_VehicleType_kMotorScooter), "motor_scooter" },
    };

    std::unordered_map<int, std::string> pedestrian_to_string {
      { static_cast<int>(TripDirections_PedestrianType_kFoot), "foot" },
      { static_cast<int>(TripDirections_PedestrianType_kWheelchair), "wheelchair" },
      { static_cast<int>(TripDirections_PedestrianType_kSegway), "segway" },
    };

    std::unordered_map<int, std::string> bicycle_to_string {
      { static_cast<int>(TripDirections_BicycleType_kRoad), "road" },
      { static_cast<int>(TripDirections_BicycleType_kCross), "cross" },
      { static_cast<int>(TripDirections_BicycleType_kHybrid), "hybrid" },
      { static_cast<int>(TripDirections_BicycleType_kMountain), "mountain" },
    };

    std::unordered_map<int, std::string> transit_to_string {
      { static_cast<int>(TripDirections_TransitType_kTram), "tram" },
      { static_cast<int>(TripDirections_TransitType_kMetro), "metro" },
      { static_cast<int>(TripDirections_TransitType_kRail), "rail" },
      { static_cast<int>(TripDirections_TransitType_kBus), "bus" },
      { static_cast<int>(TripDirections_TransitType_kFerry), "ferry" },
      { static_cast<int>(TripDirections_TransitType_kCableCar), "cable_car" },
      { static_cast<int>(TripDirections_TransitType_kGondola), "gondola" },
      { static_cast<int>(TripDirections_TransitType_kFunicular), "funicular" },
    };

    std::pair<std::string, std::string> travel_mode_type(const valhalla::odin::TripDirections_Maneuver& maneuver) {
      switch (maneuver.travel_mode()) {
        case TripDirections_TravelMode_kDrive: {
          auto i = maneuver.has_vehicle_type() ? vehicle_to_string.find(maneuver.vehicle_type()) : vehicle_to_string.cend();
          return i == vehicle_to_string.cend() ? make_pair("drive", "car") : make_pair("drive", i->second);
        }
        case TripDirections_TravelMode_kPedestrian: {
          auto i = maneuver.has_pedestrian_type() ? pedestrian_to_string.find(maneuver.pedestrian_type()) : pedestrian_to_string.cend();
          return i == pedestrian_to_string.cend() ? make_pair("pedestrian", "foot") : make_pair("pedestrian", i->second);
        }
        case TripDirections_TravelMode_kBicycle: {
          auto i = maneuver.has_bicycle_type() ? bicycle_to_string.find(maneuver.bicycle_type()) : bicycle_to_string.cend();
          return i == bicycle_to_string.cend() ? make_pair("bicycle", "road") : make_pair("bicycle", i->second);
        }
        case TripDirections_TravelMode_kTransit: {
          auto i = maneuver.has_transit_type() ? transit_to_string.find(maneuver.transit_type()) : transit_to_string.cend();
          return i == transit_to_string.cend() ? make_pair("transit", "rail") : make_pair("transit", i->second);
        }
      }
    }

    json::ArrayPtr legs(const std::list<valhalla::odin::TripDirections>& directions_legs){

      // TODO: multiple legs.
      auto legs = json::array({});
      for(const auto& directions_leg : directions_legs) {
        auto leg = json::map({});
        auto summary = json::map({});
        auto maneuvers = json::array({});

        for(const auto& maneuver : directions_leg.maneuver()) {

          auto man = json::map({});

          // Maneuver type
          man->emplace("type", static_cast<uint64_t>(maneuver.type()));

          // Instruction and verbal instructions
          man->emplace("instruction", maneuver.text_instruction());
          if (maneuver.has_verbal_transition_alert_instruction()) {
            man->emplace("verbal_transition_alert_instruction",
                         maneuver.verbal_transition_alert_instruction());
          }
          if (maneuver.has_verbal_pre_transition_instruction()) {
            man->emplace("verbal_pre_transition_instruction",
                         maneuver.verbal_pre_transition_instruction());
          }
          if (maneuver.has_verbal_post_transition_instruction()) {
            man->emplace("verbal_post_transition_instruction",
                         maneuver.verbal_post_transition_instruction());
          }

          // Set street names
          if (maneuver.street_name_size() > 0) {
            auto street_names = json::array({});
            for (int i = 0; i < maneuver.street_name_size(); i++)
              street_names->emplace_back(maneuver.street_name(i));
            man->emplace("street_names", std::move(street_names));
          }

          // Set begin street names
          if (maneuver.begin_street_name_size() > 0) {
            auto begin_street_names = json::array({});
            for (int i = 0; i < maneuver.begin_street_name_size(); i++)
              begin_street_names->emplace_back(maneuver.begin_street_name(i));
            man->emplace("begin_street_names", std::move(begin_street_names));
          }

          // Time, length, and shape indexes
          man->emplace("time", static_cast<uint64_t>(maneuver.time()));
          man->emplace("length", json::fp_t{maneuver.length(), 3});
          man->emplace("begin_shape_index", static_cast<uint64_t>(maneuver.begin_shape_index()));
          man->emplace("end_shape_index", static_cast<uint64_t>(maneuver.end_shape_index()));

          // Portions toll and rough
          if (maneuver.portions_toll())
            man->emplace("toll", maneuver.portions_toll());
          if (maneuver.portions_unpaved())
            man->emplace("rough", maneuver.portions_unpaved());

          // Process sign
          if (maneuver.has_sign()) {
            auto sign = json::map({});

            // Process exit number
            if (maneuver.sign().exit_number_elements_size() > 0) {
              auto exit_number_elements = json::array({});
              for (int i = 0; i < maneuver.sign().exit_number_elements_size();
                  ++i) {
                auto exit_number_element = json::map({});

                // Add the exit number text
                exit_number_element->emplace(
                    "text", maneuver.sign().exit_number_elements(i).text());

                // Add the exit number consecutive count only if greater than zero
                if (maneuver.sign().exit_number_elements(i).consecutive_count() > 0) {
                  exit_number_element->emplace(
                      "consecutive_count",static_cast<uint64_t>(
                          maneuver.sign().exit_number_elements(i).consecutive_count()));
                }

                exit_number_elements->emplace_back(exit_number_element);
              }
              sign->emplace("exit_number_elements",
                            std::move(exit_number_elements));
            }

            // Process exit branch
            if (maneuver.sign().exit_branch_elements_size() > 0) {
              auto exit_branch_elements = json::array({});
              for (int i = 0; i < maneuver.sign().exit_branch_elements_size();
                  ++i) {
                auto exit_branch_element = json::map({});

                // Add the exit branch text
                exit_branch_element->emplace(
                    "text", maneuver.sign().exit_branch_elements(i).text());

                // Add the exit branch consecutive count only if greater than zero
                if (maneuver.sign().exit_branch_elements(i).consecutive_count() > 0) {
                  exit_branch_element->emplace(
                      "consecutive_count",static_cast<uint64_t>(
                          maneuver.sign().exit_branch_elements(i).consecutive_count()));
                }

                exit_branch_elements->emplace_back(exit_branch_element);
              }
              sign->emplace("exit_branch_elements",
                            std::move(exit_branch_elements));
            }

            // Process exit toward
            if (maneuver.sign().exit_toward_elements_size() > 0) {
              auto exit_toward_elements = json::array({});
              for (int i = 0; i < maneuver.sign().exit_toward_elements_size();
                  ++i) {
                auto exit_toward_element = json::map({});

                // Add the exit toward text
                exit_toward_element->emplace(
                    "text", maneuver.sign().exit_toward_elements(i).text());

                // Add the exit toward consecutive count only if greater than zero
                if (maneuver.sign().exit_toward_elements(i).consecutive_count() > 0) {
                  exit_toward_element->emplace(
                      "consecutive_count",static_cast<uint64_t>(
                          maneuver.sign().exit_toward_elements(i).consecutive_count()));
                }

                exit_toward_elements->emplace_back(exit_toward_element);
              }
              sign->emplace("exit_toward_elements",
                            std::move(exit_toward_elements));
            }

            // Process exit name
            if (maneuver.sign().exit_name_elements_size() > 0) {
              auto exit_name_elements = json::array({});
              for (int i = 0; i < maneuver.sign().exit_name_elements_size();
                  ++i) {
                auto exit_name_element = json::map({});

                // Add the exit name text
                exit_name_element->emplace(
                    "text", maneuver.sign().exit_name_elements(i).text());

                // Add the exit name consecutive count only if greater than zero
                if (maneuver.sign().exit_name_elements(i).consecutive_count() > 0) {
                  exit_name_element->emplace(
                      "consecutive_count",static_cast<uint64_t>(
                          maneuver.sign().exit_name_elements(i).consecutive_count()));
                }

                exit_name_elements->emplace_back(exit_name_element);
              }
              sign->emplace("exit_name_elements",
                            std::move(exit_name_elements));
            }

            man->emplace("sign", std::move(sign));
          }

          // Roundabout count
          if (maneuver.has_roundabout_exit_count()) {
            man->emplace("roundabout_exit_count", static_cast<uint64_t>(maneuver.roundabout_exit_count()));
          }

          // Depart and arrive instructions
          if (maneuver.has_depart_instruction()) {
            man->emplace("depart_instruction", maneuver.depart_instruction());
          }
          if (maneuver.has_verbal_depart_instruction()) {
            man->emplace("verbal_depart_instruction", maneuver.verbal_depart_instruction());
          }
          if (maneuver.has_arrive_instruction()) {
            man->emplace("arrive_instruction", maneuver.arrive_instruction());
          }
          if (maneuver.has_verbal_arrive_instruction()) {
            man->emplace("verbal_arrive_instruction", maneuver.verbal_arrive_instruction());
          }

          // Process transit route
          if (maneuver.has_transit_info()) {
            const auto& transit_info = maneuver.transit_info();
            auto json_transit_info = json::map({});

            if (transit_info.has_onestop_id()) {
              json_transit_info->emplace("onestop_id", transit_info.onestop_id());
              valhalla::midgard::logging::Log("transit_route_stopid::" + transit_info.onestop_id(), " [ANALYTICS] ");
            }
            if (transit_info.has_short_name()) {
              json_transit_info->emplace("short_name", transit_info.short_name());
            }
            if (transit_info.has_long_name()) {
              json_transit_info->emplace("long_name", transit_info.long_name());
            }
            if (transit_info.has_headsign()) {
              json_transit_info->emplace("headsign", transit_info.headsign());
            }
            if (transit_info.has_color()) {
              json_transit_info->emplace("color", static_cast<uint64_t>(transit_info.color()));
            }
            if (transit_info.has_text_color()) {
              json_transit_info->emplace("text_color", static_cast<uint64_t>(transit_info.text_color()));
            }
            if (transit_info.has_description()) {
              json_transit_info->emplace("description", transit_info.description());
            }
            if (transit_info.has_operator_onestop_id()) {
              json_transit_info->emplace("operator_onestop_id", transit_info.operator_onestop_id());
            }
            if (transit_info.has_operator_name()) {
              json_transit_info->emplace("operator_name", transit_info.operator_name());
            }
            if (transit_info.has_operator_url()) {
              json_transit_info->emplace("operator_url", transit_info.operator_url());
            }

            // Add transit stops
            if (transit_info.transit_stops().size() > 0) {
              auto json_transit_stops = json::array({});
              for (const auto& transit_stop : transit_info.transit_stops()) {
                auto json_transit_stop = json::map({});

                // type
                if (transit_stop.has_type()) {
                  if (transit_stop.type() == TransitPlatformInfo_Type_kStation) {
                    json_transit_stop->emplace("type", std::string("station"));
                  } else {
                    json_transit_stop->emplace("type", std::string("stop"));
                  }
                }

                // onestop_id - using the station onestop_id
                if (transit_stop.has_station_onestop_id()) {
                    json_transit_stop->emplace("onestop_id", transit_stop.station_onestop_id());
                    valhalla::midgard::logging::Log("transit_stopid::" + transit_stop.station_onestop_id(), " [ANALYTICS] ");
                }

                // name - using the station name
                if (transit_stop.has_station_name()) {
                    json_transit_stop->emplace("name", transit_stop.station_name());
                }

                // arrival_date_time
                if (transit_stop.has_arrival_date_time()) {
                    json_transit_stop->emplace("arrival_date_time", transit_stop.arrival_date_time());
                }

                // departure_date_time
                if (transit_stop.has_departure_date_time()) {
                    json_transit_stop->emplace("departure_date_time", transit_stop.departure_date_time());
                }

                // assumed_schedule
                if (transit_stop.has_assumed_schedule()) {
                    json_transit_stop->emplace("assumed_schedule", transit_stop.assumed_schedule());
                }

                // latitude and longitude
                if (transit_stop.has_ll()) {
                    json_transit_stop->emplace("lat", json::fp_t{transit_stop.ll().lat(), 6});
                    json_transit_stop->emplace("lon",json::fp_t{transit_stop.ll().lng(), 6});
                }

                json_transit_stops->emplace_back(json_transit_stop);

              }
              json_transit_info->emplace("transit_stops",
                                          std::move(json_transit_stops));
            }

            man->emplace("transit_info", std::move(json_transit_info));
          }

          if (maneuver.verbal_multi_cue())
            man->emplace("verbal_multi_cue", maneuver.verbal_multi_cue());

          // Travel mode
          auto mode_type = travel_mode_type(maneuver);
          man->emplace("travel_mode", mode_type.first);

          // Travel type
          man->emplace("travel_type", mode_type.second);

          //  man->emplace("hasGate", maneuver.);
          //  man->emplace("hasFerry", maneuver.);
          //“portionsTollNote” : “<portionsTollNote>”,
          //“portionsUnpavedNote” : “<portionsUnpavedNote>”,
          //“gateAccessRequiredNote” : “<gateAccessRequiredNote>”,
          //“checkFerryInfoNote” : “<checkFerryInfoNote>”
          maneuvers->emplace_back(man);

        }
        if (directions_leg.maneuver_size() > 0) {
          leg->emplace("maneuvers", maneuvers);
        }
        summary->emplace("time", static_cast<uint64_t>(directions_leg.summary().time()));
        summary->emplace("length", json::fp_t{directions_leg.summary().length(), 3});
        summary->emplace("min_lat", json::fp_t{directions_leg.summary().bbox().min_ll().lat(), 6});
        summary->emplace("min_lon",json::fp_t{directions_leg.summary().bbox().min_ll().lng(), 6});
        summary->emplace("max_lat", json::fp_t{directions_leg.summary().bbox().max_ll().lat(), 6});
        summary->emplace("max_lon",json::fp_t{directions_leg.summary().bbox().max_ll().lng(), 6});
        leg->emplace("summary",summary);
        leg->emplace("shape", directions_leg.shape());

        legs->emplace_back(leg);
      }
      return legs;
    }

    std::string serialize(const valhalla::odin::DirectionsOptions& directions_options,
                   const std::list<valhalla::odin::TripDirections>& directions_legs) {
      //build up the json object
      auto json = json::map
      ({
        {"trip", json::map
          ({
            {"locations", locations(directions_legs)},
            {"summary", summary(directions_legs)},
            {"legs", legs(directions_legs)},
            {"status_message", string("Found route between points")}, //found route between points OR cannot find route between points
            {"status", static_cast<uint64_t>(0)}, //0 success
            {"units", valhalla::odin::DirectionsOptions::Units_Name(directions_options.units())},
            {"language", directions_options.language()}
          })
        }
      });
      if (directions_options.has_id())
        json->emplace("id", directions_options.id());

      std::stringstream ss;
      ss << *json;
      return ss.str();
    }
  }



  void jsonToProtoLocation (const rapidjson::Value& json_location, Route::Location* proto_location) {
    // Set the lat
    auto lat_iter = json_location.FindMember("lat");
    if (lat_iter != json_location.MemberEnd()) {
      if (!lat_iter->value.IsFloat()) {
        throw std::runtime_error ("lat is not a float.");
      }
      proto_location->set_lat(lat_iter->value.GetFloat());
    }

    // Set the lon
    auto lon_iter = json_location.FindMember("lon");
    if (lon_iter != json_location.MemberEnd()) {
      if (!lon_iter->value.IsFloat()) {
        throw std::runtime_error ("lon is not a float.");
      }
      proto_location->set_lon(lon_iter->value.GetFloat());
    }

    // Set the type
    auto type_iter = json_location.FindMember("type");
    if (type_iter != json_location.MemberEnd()) {
      if (!type_iter->value.IsString()) {
        throw std::runtime_error ("type is not a string.");
      }
      proto_location->set_type(type_iter->value.GetString());
    }

    // Set the heading
    auto heading_iter = json_location.FindMember("heading");
    if (heading_iter != json_location.MemberEnd()) {
      if (!heading_iter->value.IsUint()) {
        throw std::runtime_error ("heading is not a Uint.");
      }
      proto_location->set_heading(heading_iter->value.GetUint());
    }

    // Set the name
    auto name_iter = json_location.FindMember("name");
    if (name_iter != json_location.MemberEnd()) {
      if (!name_iter->value.IsString()) {
        throw std::runtime_error ("name is not a string.");
      }
      proto_location->set_name(name_iter->value.GetString());
    }

    // Set the street
    auto street_iter = json_location.FindMember("street");
    if (street_iter != json_location.MemberEnd()) {
      if (!street_iter->value.IsString()) {
        throw std::runtime_error ("street is not a string.");
      }
      proto_location->set_street(street_iter->value.GetString());
    }

    // Set the city
    auto city_iter = json_location.FindMember("city");
    if (city_iter != json_location.MemberEnd()) {
      if (!city_iter->value.IsString()) {
        throw std::runtime_error ("city is not a string.");
      }
      proto_location->set_city(city_iter->value.GetString());
    }

    // Set the state
    auto state_iter = json_location.FindMember("state");
    if (state_iter != json_location.MemberEnd()) {
      if (!state_iter->value.IsString()) {
        throw std::runtime_error ("state is not a string.");
      }
      proto_location->set_state(state_iter->value.GetString());
    }

    // Set the postal_code
    auto postal_code_iter = json_location.FindMember("postal_code");
    if (postal_code_iter != json_location.MemberEnd()) {
      if (!postal_code_iter->value.IsString()) {
        throw std::runtime_error ("postal_code is not a string.");
      }
      proto_location->set_postal_code(postal_code_iter->value.GetString());
    }

    // Set the country
    auto country_iter = json_location.FindMember("country");
    if (country_iter != json_location.MemberEnd()) {
      if (!country_iter->value.IsString()) {
        throw std::runtime_error ("country is not a string.");
      }
      proto_location->set_country(country_iter->value.GetString());
    }

    // Set the date_time
    auto date_time_iter = json_location.FindMember("date_time");
    if (date_time_iter != json_location.MemberEnd()) {
      if (!date_time_iter->value.IsString()) {
        throw std::runtime_error ("date_time is not a string.");
      }
      proto_location->set_date_time(date_time_iter->value.GetString());
    }

    // Set the side_of_street
    auto side_of_street_iter = json_location.FindMember("side_of_street");
    if (side_of_street_iter != json_location.MemberEnd()) {
      if (!side_of_street_iter->value.IsString()) {
        throw std::runtime_error ("side_of_street is not a string.");
      }
      proto_location->set_side_of_street(side_of_street_iter->value.GetString());
    }

    // Set the original_index
    auto original_index_iter = json_location.FindMember("original_index");
    if (original_index_iter != json_location.MemberEnd()) {
      if (!original_index_iter->value.IsUint()) {
        throw std::runtime_error ("original_index is not a Uint.");
      }
      proto_location->set_original_index(original_index_iter->value.GetUint());
    }
  }

  void jsonToProtoSummary (const rapidjson::Value& json_summary, Route::Summary* proto_summary) {
    // Set the length
    auto length_iter = json_summary.FindMember("length");
    if (length_iter != json_summary.MemberEnd()) {
      if (!length_iter->value.IsFloat()) {
        throw std::runtime_error ("length is not a float.");
      }
      proto_summary->set_length(length_iter->value.GetFloat());
    }

    // Set the time
    auto time_iter = json_summary.FindMember("time");
    if (time_iter != json_summary.MemberEnd()) {
      if (!time_iter->value.IsUint()) {
        throw std::runtime_error ("time is not a Uint.");
      }
      proto_summary->set_time(time_iter->value.GetUint());
    }

    // Set the min_lat
    auto min_lat_iter = json_summary.FindMember("min_lat");
    if (min_lat_iter != json_summary.MemberEnd()) {
      if (!min_lat_iter->value.IsFloat()) {
        throw std::runtime_error ("min_lat is not a float.");
      }
      proto_summary->set_min_lat(min_lat_iter->value.GetFloat());
    }

    // Set the min_lon
    auto min_lon_iter = json_summary.FindMember("min_lon");
    if (min_lon_iter != json_summary.MemberEnd()) {
      if (!min_lon_iter->value.IsFloat()) {
        throw std::runtime_error ("min_lon is not a float.");
      }
      proto_summary->set_min_lon(min_lon_iter->value.GetFloat());
    }

    // Set the max_lat
    auto max_lat_iter = json_summary.FindMember("max_lat");
    if (max_lat_iter != json_summary.MemberEnd()) {
      if (!max_lat_iter->value.IsFloat()) {
        throw std::runtime_error ("max_lat is not a float.");
      }
      proto_summary->set_max_lat(max_lat_iter->value.GetFloat());
    }

    // Set the max_lon
    auto max_lon_iter = json_summary.FindMember("max_lon");
    if (max_lon_iter != json_summary.MemberEnd()) {
      if (!max_lon_iter->value.IsFloat()) {
        throw std::runtime_error ("max_lon is not a float.");
      }
      proto_summary->set_max_lon(max_lon_iter->value.GetFloat());
    }
  }

  void jsonToProtoElement (const rapidjson::Value& json_element, Route::Maneuver::Sign::Element* proto_element) {
    // Set the text
    auto text_iter = json_element.FindMember("text");
    if (text_iter != json_element.MemberEnd()) {
      if (!text_iter->value.IsString()) {
        throw std::runtime_error ("text is not a string.");
      }
      proto_element->set_text(text_iter->value.GetString());
    }

    // Set the consecutive_count
    auto consecutive_count_iter = json_element.FindMember("consecutive_count");
    if (consecutive_count_iter != json_element.MemberEnd()) {
      if (!consecutive_count_iter->value.IsUint()) {
        throw std::runtime_error ("consecutive_count is not a Uint.");
      }
      proto_element->set_consecutive_count(consecutive_count_iter->value.GetUint());
    }
  }

  void jsonToProtoSign (const rapidjson::Value& json_sign, Route::Maneuver::Sign* proto_sign) {
    // Set the exit_number_elements
    auto exit_number_elements_iter = json_sign.FindMember ("exit_number_elements");
    if (exit_number_elements_iter != json_sign.MemberEnd()) {
      if (!exit_number_elements_iter->value.IsArray()) {
        throw std::runtime_error ("exit_number_elements is not an array.");
      }
      auto proto_exit_number_elements = proto_sign->mutable_exit_number_elements();
      for (const auto& exit_number_element : exit_number_elements_iter->value.GetArray()) {
        if (!exit_number_element.IsObject()) {
          throw std::runtime_error ("exit_number_element is not an object.");
        }
        auto proto_exit_number_element = proto_exit_number_elements->Add();
        jsonToProtoElement(exit_number_element, proto_exit_number_element);
      }
    }

    // Set the exit_branch_elements
    auto exit_branch_elements_iter = json_sign.FindMember("exit_branch_elements");
    if (exit_branch_elements_iter != json_sign.MemberEnd()) {
      if (!exit_branch_elements_iter->value.IsArray()) {
        throw std::runtime_error ("exit_branch_element is not an array.");
      }
      auto proto_exit_branch_elements = proto_sign->mutable_exit_branch_elements();
      for (const auto& exit_branch_element : exit_branch_elements_iter->value.GetArray()) {
        if (!exit_branch_element.IsObject()) {
          throw std::runtime_error ("exit_branch_element is not an object.");
        }
        auto proto_exit_branch_element = proto_exit_branch_elements->Add();
        jsonToProtoElement(exit_branch_element, proto_exit_branch_element);
      }
    }

    // Set the exit_toward_elements
    auto exit_toward_elements_iter = json_sign.FindMember("exit_toward_elements");
    if (exit_toward_elements_iter != json_sign.MemberEnd()) {
      if (!exit_toward_elements_iter->value.IsArray()) {
        throw std::runtime_error ("exit_toward_element is not an array.");
      }
      auto proto_exit_toward_elements = proto_sign->mutable_exit_toward_elements();
      for (const auto& exit_toward_element : exit_toward_elements_iter->value.GetArray()) {
        if (!exit_toward_element.IsObject()) {
          throw std::runtime_error ("exit_toward_element is not an object.");
        }
        auto proto_exit_toward_element = proto_exit_toward_elements->Add();
        jsonToProtoElement(exit_toward_element, proto_exit_toward_element);
      }
    }

    // Set the exit_name_elements
    auto exit_name_elements_iter = json_sign.FindMember ("exit_name_elements");
    if (exit_name_elements_iter != json_sign.MemberEnd()) {
      if (!exit_name_elements_iter->value.IsArray()) {
        throw std::runtime_error ("exit_name_element is not an array.");
      }
      auto proto_exit_name_elements = proto_sign->mutable_exit_name_elements();
      for (const auto& exit_name_element : exit_name_elements_iter->value.GetArray()) {
        if (!exit_name_element.IsObject()) {
          throw std::runtime_error ("exit_name_element is not an object.");
        }
        auto proto_exit_name_element = proto_exit_name_elements->Add();
        jsonToProtoElement(exit_name_element, proto_exit_name_element);
      }
    }
  }

  void jsonToProtoTransitStop (const rapidjson::Value& json_transit_stop, Route::TransitStop* proto_transit_stop) {
    // Set the type
    auto type_iter = json_transit_stop.FindMember("type");
    if (type_iter != json_transit_stop.MemberEnd()) {
      if (!type_iter->value.IsString()) {
        throw std::runtime_error ("type is not a string.");
      }
      proto_transit_stop->set_type(type_iter->value.GetString());
    }

    // Set the onestop_id
    auto onestop_id_iter = json_transit_stop.FindMember("onestop_id");
    if (onestop_id_iter != json_transit_stop.MemberEnd()) {
      if (!onestop_id_iter->value.IsString()) {
        throw std::runtime_error ("onestop_id is not a string.");
      }
      proto_transit_stop->set_onestop_id(onestop_id_iter->value.GetString());
    }

    // Set the name
    auto name_iter = json_transit_stop.FindMember("name");
    if (name_iter != json_transit_stop.MemberEnd()) {
      if (!name_iter->value.IsString()) {
        throw std::runtime_error ("name is not a string.");
      }
      proto_transit_stop->set_name(name_iter->value.GetString());
    }

    // Set the arrival_date_time
    auto arrival_date_time_iter = json_transit_stop.FindMember("arrival_date_time");
    if (arrival_date_time_iter != json_transit_stop.MemberEnd()) {
      if (!arrival_date_time_iter->value.IsString()) {
        throw std::runtime_error ("arrival_date_time is not a string.");
      }
      proto_transit_stop->set_arrival_date_time(arrival_date_time_iter->value.GetString());
    }

    // Set the departure_date_time
    auto departure_date_time_iter = json_transit_stop.FindMember("departure_date_time");
    if (departure_date_time_iter != json_transit_stop.MemberEnd()) {
      if (!departure_date_time_iter->value.IsString()) {
        throw std::runtime_error ("departure_date_time is not a string.");
      }
      proto_transit_stop->set_departure_date_time(departure_date_time_iter->value.GetString());
    }

    // Set is_parent_stop
    auto is_parent_stop_iter = json_transit_stop.FindMember("is_parent_stop");
    if (is_parent_stop_iter != json_transit_stop.MemberEnd()) {
      if (!is_parent_stop_iter->value.IsBool()) {
        throw std::runtime_error ("is_parent_stop is not a bool.");
      }
      proto_transit_stop->set_is_parent_stop(is_parent_stop_iter->value.GetBool());
    }

    // Set assumed_schedule
    auto assumed_schedule_iter = json_transit_stop.FindMember("assumed_schedule");
    if (assumed_schedule_iter != json_transit_stop.MemberEnd()) {
      if (!assumed_schedule_iter->value.IsBool()) {
        throw std::runtime_error ("assumed_schedule is not a bool.");
      }
      proto_transit_stop->set_assumed_schedule(assumed_schedule_iter->value.GetBool());
    }

    // Set the lat
    auto lat_iter = json_transit_stop.FindMember("lat");
    if (lat_iter != json_transit_stop.MemberEnd()) {
      if (!lat_iter->value.IsFloat()) {
        throw std::runtime_error ("lat is not a float.");
      }
      proto_transit_stop->set_lat(lat_iter->value.GetFloat());
    }

    // Set the lon
    auto lon_iter = json_transit_stop.FindMember("lon");
    if (lon_iter != json_transit_stop.MemberEnd()) {
      if (!lon_iter->value.IsFloat()) {
        throw std::runtime_error ("lon is not a float.");
      }
      proto_transit_stop->set_lon(lon_iter->value.GetFloat());
    }
  }

  void jsonToProtoTransitInfo (const rapidjson::Value& json_transit_info, Route::TransitInfo* proto_transit_info) {
    // Set the onestop_id
    auto onestop_id_iter = json_transit_info.FindMember("onestop_id");
    if (onestop_id_iter != json_transit_info.MemberEnd()) {
      if (!onestop_id_iter->value.IsString()) {
        throw std::runtime_error ("onestop_id is not a string.");
      }
      proto_transit_info->set_onestop_id(onestop_id_iter->value.GetString());
    }

    // Set the short_name
    auto short_name_iter = json_transit_info.FindMember("short_name");
    if (short_name_iter != json_transit_info.MemberEnd()) {
      if (!short_name_iter->value.IsString()) {
        throw std::runtime_error ("short_name is not a string.");
      }
      proto_transit_info->set_short_name(short_name_iter->value.GetString());
    }

    // Set the long_name
    auto long_name_iter = json_transit_info.FindMember("long_name");
    if (long_name_iter != json_transit_info.MemberEnd()) {
      if (!long_name_iter->value.IsString()) {
        throw std::runtime_error ("long_name is not a string.");
      }
      proto_transit_info->set_long_name(long_name_iter->value.GetString());
    }

    // Set the headsign
    auto headsign_iter = json_transit_info.FindMember("headsign");
    if (headsign_iter != json_transit_info.MemberEnd()) {
      if (!headsign_iter->value.IsString()) {
        throw std::runtime_error ("headsign is not a string.");
      }
      proto_transit_info->set_headsign(headsign_iter->value.GetString());
    }

    // Set the color
    auto color_iter = json_transit_info.FindMember("color");
    if (color_iter != json_transit_info.MemberEnd()) {
      if (!color_iter->value.IsUint()) {
        throw std::runtime_error ("color is not a Uint.");
      }
      proto_transit_info->set_color(color_iter->value.GetUint());
    }

    // Set the text_color
    auto text_color_iter = json_transit_info.FindMember("text_color");
    if (text_color_iter != json_transit_info.MemberEnd()) {
      if (!text_color_iter->value.IsUint()) {
        throw std::runtime_error ("text_color is not a Uint.");
      }
      proto_transit_info->set_text_color(text_color_iter->value.GetUint());
    }

    // Set the description
    auto description_iter = json_transit_info.FindMember("description");
    if (description_iter != json_transit_info.MemberEnd()) {
      if (!description_iter->value.IsString()) {
        throw std::runtime_error ("description is not a string.");
      }
      proto_transit_info->set_description(description_iter->value.GetString());
    }

    // Set the operator_onestop_id
    auto operator_onestop_id_iter = json_transit_info.FindMember("operator_onestop_id");
    if (operator_onestop_id_iter != json_transit_info.MemberEnd()) {
      if (!operator_onestop_id_iter->value.IsString()) {
        throw std::runtime_error ("operator_onestop_id is not a string.");
      }
      proto_transit_info->set_operator_onestop_id(operator_onestop_id_iter->value.GetString());
    }

    // Set the operator_name
    auto operator_name_iter = json_transit_info.FindMember("operator_name");
    if (operator_name_iter != json_transit_info.MemberEnd()) {
      if (!operator_name_iter->value.IsString()) {
        throw std::runtime_error ("operator_name is not a string.");
      }
      proto_transit_info->set_operator_name(operator_name_iter->value.GetString());
    }

    // Set the operator_url
    auto operator_url_iter = json_transit_info.FindMember("operator_url");
    if (operator_url_iter != json_transit_info.MemberEnd()) {
      if (!operator_url_iter->value.IsString()) {
        throw std::runtime_error ("operator_url is not a string.");
      }
      proto_transit_info->set_operator_url(operator_url_iter->value.GetString());
    }

    // Set the transit_stops
    auto transit_stops_iter = json_transit_info.FindMember("transit_stops");
    if (transit_stops_iter != json_transit_info.MemberEnd()) {
      if (!transit_stops_iter->value.IsArray()) {
        throw std::runtime_error ("transit_stops is not an array.");
      }
      auto proto_transit_stops = proto_transit_info->mutable_transit_stops();
      for (const auto& transit_stop : transit_stops_iter->value.GetArray()) {
        if (!transit_stop.IsObject()) {
          throw std::runtime_error ("transit_stop is not an object.");
        }
        auto proto_transit_stop = proto_transit_stops->Add();
        jsonToProtoTransitStop(transit_stop, proto_transit_stop);
      }
    }
  }

  void jsonToProtoManeuver (const rapidjson::Value& json_maneuver, Route::Maneuver* proto_maneuver) {
    // Set the type
    auto type_iter = json_maneuver.FindMember("type");
    if (type_iter != json_maneuver.MemberEnd()) {
              if (!type_iter->value.IsUint()) {
                throw std::runtime_error ("type is not a Uint");
              }
      proto_maneuver->set_type(type_iter->value.GetUint());
    }

    // Set the instruction
    auto instruction_iter = json_maneuver.FindMember("instruction");
    if (instruction_iter != json_maneuver.MemberEnd()) {
              if (!instruction_iter->value.IsString()) {
                throw std::runtime_error ("instruction is not a string.");
              }
      proto_maneuver->set_instruction(instruction_iter->value.GetString());
    }

    // Set the street_names
    auto street_names_iter = json_maneuver.FindMember("street_names");
    if (street_names_iter != json_maneuver.MemberEnd()) {
      if (!street_names_iter->value.IsArray()) {
        throw std::runtime_error ("street_names is not an array.");
      }
      auto proto_street_names = proto_maneuver->mutable_street_names();
      for (const auto& street_name : street_names_iter->value.GetArray()) {
        if (!street_name.IsString()) {
          throw std::runtime_error ("street_name is not a string.");
        }
        auto proto_street_name = proto_street_names->Add();
        *proto_street_name = street_name.GetString();
      }
    }

    // Set the length
    auto length_iter = json_maneuver.FindMember("length");
    if (length_iter != json_maneuver.MemberEnd()) {
      if (!length_iter->value.IsFloat()) {
        throw std::runtime_error ("length is not a float.");
      }
      proto_maneuver->set_length(length_iter->value.GetFloat());
    }

    // Set the time
    auto time_iter = json_maneuver.FindMember("time");
    if (time_iter != json_maneuver.MemberEnd()) {
      if (!time_iter->value.IsUint()) {
        throw std::runtime_error ("time is not a Uint.");
      }
      proto_maneuver->set_time(time_iter->value.GetUint());
    }

    // Set the begin_cardinal_direction
    auto begin_cardinal_direction_iter = json_maneuver.FindMember("begin_cardinal_direction");
    if (begin_cardinal_direction_iter != json_maneuver.MemberEnd()) {
      if (!begin_cardinal_direction_iter->value.IsString()) {
        throw std::runtime_error ("begin_cardinal_direction is not a string.");
      }
      proto_maneuver->set_begin_cardinal_direction(begin_cardinal_direction_iter->value.GetString());
    }

    // Set the begin_heading
    auto begin_heading_iter = json_maneuver.FindMember("begin_heading");
    if (begin_heading_iter != json_maneuver.MemberEnd()) {
      if (!begin_heading_iter->value.IsUint()) {
        throw std::runtime_error ("begin_heading is not a Uint.");
      }
      proto_maneuver->set_begin_heading(begin_heading_iter->value.GetUint());
    }

    // Set the begin_shape_index
    auto begin_shape_index_iter = json_maneuver.FindMember("begin_shape_index");
    if (begin_shape_index_iter != json_maneuver.MemberEnd()) {
      if (!begin_shape_index_iter->value.IsUint()) {
        throw std::runtime_error ("begin_shape_index is not a Uint.");
      }
      proto_maneuver->set_begin_shape_index(begin_shape_index_iter->value.GetUint());
    }

    // Set the end_shape_index
    auto end_shape_index_iter = json_maneuver.FindMember("end_shape_index");
    if (end_shape_index_iter != json_maneuver.MemberEnd()) {
      if (!end_shape_index_iter->value.IsUint()) {
        throw std::runtime_error ("end_shape_index is not a Uint.");
      }
      proto_maneuver->set_end_shape_index(end_shape_index_iter->value.GetUint());
    }

    // Set toll
    auto toll_iter = json_maneuver.FindMember("toll");
    if (toll_iter != json_maneuver.MemberEnd()) {
      if (!toll_iter->value.IsBool()) {
        throw std::runtime_error ("toll is not a bool.");
      }
      proto_maneuver->set_toll(toll_iter->value.GetBool());
    }

    // Set rough
    auto rough_iter = json_maneuver.FindMember("rough");
    if (rough_iter != json_maneuver.MemberEnd()) {
      if (!rough_iter->value.IsBool()) {
        throw std::runtime_error ("rough is not a bool.");
      }
      proto_maneuver->set_rough(rough_iter->value.GetBool());
    }

    // Set the verbal_transition_alert_instruction
    auto verbal_transition_alert_instruction_iter = json_maneuver.FindMember("verbal_transition_alert_instruction");
    if (verbal_transition_alert_instruction_iter != json_maneuver.MemberEnd()) {
      if (!verbal_transition_alert_instruction_iter->value.IsString()) {
        throw std::runtime_error ("verbal_transition_alert_instruction is not a string.");
      }
      proto_maneuver->set_verbal_transition_alert_instruction(verbal_transition_alert_instruction_iter->value.GetString());
    }

    // Set the verbal_pre_transition_instruction
    auto verbal_pre_transition_instruction_iter = json_maneuver.FindMember("verbal_pre_transition_instruction");
    if (verbal_pre_transition_instruction_iter != json_maneuver.MemberEnd()) {
      if (!verbal_pre_transition_instruction_iter->value.IsString()) {
        throw std::runtime_error ("verbal_pre_transition_instruction is not a string.");
      }
      proto_maneuver->set_verbal_pre_transition_instruction(verbal_pre_transition_instruction_iter->value.GetString());
    }

    // Set the verbal_post_transition_instruction
    auto verbal_post_transition_instruction_iter = json_maneuver.FindMember("verbal_post_transition_instruction");
    if (verbal_post_transition_instruction_iter != json_maneuver.MemberEnd()) {
      if (!verbal_post_transition_instruction_iter->value.IsString()) {
        throw std::runtime_error ("verbal_post_transition_instruction is not a string.");
      }
      proto_maneuver->set_verbal_post_transition_instruction(verbal_post_transition_instruction_iter->value.GetString());
    }

    // Set the begin_street_names
    auto begin_street_names_iter = json_maneuver.FindMember("begin_street_names");
    if (begin_street_names_iter != json_maneuver.MemberEnd()) {
      if (!begin_street_names_iter->value.IsArray()) {
        throw std::runtime_error ("begin_street_names is not an array.");
      }
      auto proto_begin_street_names = proto_maneuver->mutable_begin_street_names();
      for (const auto& begin_street_name : begin_street_names_iter->value.GetArray()) {
        if (!begin_street_name.IsString()) {
          throw std::runtime_error ("begin_street_name is not a string.");
        }
        auto proto_begin_street_name = proto_begin_street_names->Add();
        *proto_begin_street_name = begin_street_name.GetString();
      }
    }

    // Set the sign
    auto sign_iter = json_maneuver.FindMember ("sign");
    if (sign_iter != json_maneuver.MemberEnd()) {
      if (!sign_iter->value.IsObject()) {
        throw std::runtime_error ("sign is not an object.");
      }
      jsonToProtoSign (sign_iter->value, proto_maneuver->mutable_sign());
    }

    // Set the roundabout_exit_count
    auto roundabout_exit_count_iter = json_maneuver.FindMember("roundabout_exit_count");
    if (roundabout_exit_count_iter != json_maneuver.MemberEnd()) {
      if (!roundabout_exit_count_iter->value.IsUint()) {
        throw std::runtime_error ("roundabout_exit_count is not a Uint.");
      }
      proto_maneuver->set_roundabout_exit_count(roundabout_exit_count_iter->value.GetUint());
    }

    // Set the depart_instruction
    auto depart_instruction_iter = json_maneuver.FindMember("depart_instruction");
    if (depart_instruction_iter != json_maneuver.MemberEnd()) {
      if (!depart_instruction_iter->value.IsString()) {
        throw std::runtime_error ("depart_instruction is not a string.");
      }
      proto_maneuver->set_depart_instruction(depart_instruction_iter->value.GetString());
    }

    // Set the verbal_depart_instruction
    auto verbal_depart_instruction_iter = json_maneuver.FindMember("verbal_depart_instruction");
    if (verbal_depart_instruction_iter != json_maneuver.MemberEnd()) {
      if (!verbal_depart_instruction_iter->value.IsString()) {
        throw std::runtime_error ("verbal_depart_instruction is not a string.");
      }
      proto_maneuver->set_verbal_depart_instruction(verbal_depart_instruction_iter->value.GetString());
    }

    // Set the arrive_instruction
    auto arrive_instruction_iter = json_maneuver.FindMember("arrive_instruction");
    if (arrive_instruction_iter != json_maneuver.MemberEnd()) {
      if (!arrive_instruction_iter->value.IsString()) {
        throw std::runtime_error ("arrive_instruction is not a string.");
      }
      proto_maneuver->set_arrive_instruction(arrive_instruction_iter->value.GetString());
    }

    // Set the verbal_arrive_instruction
    auto verbal_arrive_instruction_iter = json_maneuver.FindMember("verbal_arrive_instruction");
    if (verbal_arrive_instruction_iter != json_maneuver.MemberEnd()) {
      if (!verbal_arrive_instruction_iter->value.IsString()) {
        throw std::runtime_error ("verbal_arrive_instruction is not a string.");
      }
      proto_maneuver->set_verbal_arrive_instruction(verbal_arrive_instruction_iter->value.GetString());
    }

    // Set the transit_info
    auto transit_info_iter = json_maneuver.FindMember("transit_info");
    if (transit_info_iter != json_maneuver.MemberEnd()) {
      if (!transit_info_iter->value.IsObject()) {
        throw std::runtime_error ("transit_info is not an object.");
      }
      jsonToProtoTransitInfo (transit_info_iter->value, proto_maneuver->mutable_transit_info());
    }

    // Set verbal_multi_cue
    auto verbal_multi_cue_iter = json_maneuver.FindMember("verbal_multi_cue");
    if (verbal_multi_cue_iter != json_maneuver.MemberEnd()) {
      if (!verbal_multi_cue_iter->value.IsBool()) {
        throw std::runtime_error ("verbal_multi_cue is not a bool.");
      }
      proto_maneuver->set_verbal_multi_cue(verbal_multi_cue_iter->value.GetBool());
    }

    // Set the travel_mode
    auto travel_mode_iter = json_maneuver.FindMember("travel_mode");
    if (travel_mode_iter != json_maneuver.MemberEnd()) {
      if (!travel_mode_iter->value.IsString()) {
        throw std::runtime_error ("travel_mode is not a string.");
      }
      proto_maneuver->set_travel_mode(travel_mode_iter->value.GetString());
    }

    // Set the travel_type
    auto travel_type_iter = json_maneuver.FindMember("travel_type");
    if (travel_type_iter != json_maneuver.MemberEnd()) {
      if (!travel_type_iter->value.IsString()) {
        throw std::runtime_error ("travel_type is not a string.");
      }
      proto_maneuver->set_travel_type(travel_type_iter->value.GetString());
    }
  }

  void jsonToProtoLeg (const rapidjson::Value& json_leg, Route::Leg* proto_leg) {
    // Set the summary
    auto summary_iter = json_leg.FindMember("summary");
    if (summary_iter != json_leg.MemberEnd()) {
      if (!summary_iter->value.IsObject()) {
        throw std::runtime_error ("summary is not an object.");
      }
      jsonToProtoSummary (summary_iter->value, proto_leg->mutable_summary());
    }

    // Set the maneuvers
    auto maneuvers_iter = json_leg.FindMember("maneuvers");
    if(maneuvers_iter != json_leg.MemberEnd()) {
      if (!maneuvers_iter->value.IsArray()) {
        throw std::runtime_error ("maneuvers is not an array.");
      }
      auto proto_maneuvers = proto_leg->mutable_maneuvers();
      for (const auto& maneuver : maneuvers_iter->value.GetArray()) {
        if (!maneuver.IsObject()) {
          throw std::runtime_error ("maneuver is not an object.");
        }
        auto proto_maneuver = proto_maneuvers->Add();
        jsonToProtoManeuver (maneuver, proto_maneuver);
      }
    }

    // Set the shape
    auto shape_iter = json_leg.FindMember("shape");
    if (shape_iter != json_leg.MemberEnd()) {
      if (!shape_iter->value.IsString()) {
        throw std::runtime_error ("shape is not a string.");
      }
      proto_leg->set_shape(shape_iter->value.GetString());
    }
  }


  /**
   * Returns GPX formatted route responses given the legs of the route
   * @param  legs  The legs of the route
   * @return the gpx string
   */
  std::string pathToGPX(const std::list<odin::TripPath>& legs) {
    //start the gpx, we'll use 6 digits of precision
    std::stringstream gpx;
    gpx << std::setprecision(6) << std::fixed;
    gpx << R"(<?xml version="1.0" encoding="UTF-8" standalone="no"?><gpx version="1.1" creator="libvalhalla"><metadata/>)";

    //for each leg
    for(const auto& leg : legs) {
      //decode the shape for this leg
      auto wpts = midgard::decode<std::vector<PointLL>>(leg.shape());

      //throw the shape points in as way points
      //TODO: add time to each, need transition time at nodes
      for(const auto& wpt : wpts)
        gpx << R"(<wpt lon=")" << wpt.first << R"(" lat=")" << wpt.second << R"("></wpt>)";

      //throw the intersections in as route points
      //TODO: add time to each, need transition time at nodes
      gpx << "<rte>";
      uint64_t last_id = -1;
      for(const auto& node : leg.node()) {
        //if this isnt the last node we want the begin shape index of the edge
        size_t shape_idx = wpts.size() - 1;
        if(node.has_edge()) {
          last_id = node.edge().way_id();
          shape_idx = node.edge().begin_shape_index();
        }

        //output this intersection (note that begin and end points may not be intersections)
        const auto& rtept = wpts[shape_idx];
        gpx << R"(<rtept lon=")" << rtept.first << R"(" lat=")" << rtept.second << R"(">)"
            << "<name>" << last_id << "</name></rtept>";
      }
      gpx << "</rte>";
    }

    //give it back as a string
    gpx << "</gpx>";
    return gpx.str();
  }
}


namespace valhalla {
  namespace tyr {

    std::string serializeDirections(const valhalla_request_t& request,
        const std::list<TripPath>& path_legs,
        const std::list<TripDirections>& directions_legs) {
      //serialize them
      switch(request.options.format()) {
        case DirectionsOptions_Format_osrm:
          return osrm_serializers::serialize(request.options, path_legs, directions_legs);
        case DirectionsOptions_Format_gpx:
          return pathToGPX(path_legs);
        case DirectionsOptions_Format_json:
          return valhalla_serializers::serialize(request.options, directions_legs);
        default:
          throw;
      }
    }

    void jsonToProtoRoute (const std::string& json_route, Route& proto_route) {
      rapidjson::Document d;
      d.Parse (json_route.c_str());
      if (d.HasParseError())
        throw std::runtime_error ("String to document parsing failed.");

      // Grab the trip object from JSON
      auto json_trip_iter = d.FindMember("trip");
      if (json_trip_iter == d.MemberEnd()) {
        return;
      } else if (!json_trip_iter->value.IsObject()) {
        throw std::runtime_error ("trip is not an object.");
      }

      if (proto_route.has_trip())
        proto_route.clear_trip();

      // Get the empty trip object and start setting it's fields
      Route::Trip* proto_trip = proto_route.mutable_trip();


      // Set the locations
      auto locations_iter = json_trip_iter->value.FindMember("locations");
      if (locations_iter != json_trip_iter->value.MemberEnd()) {
        if (!locations_iter->value.IsArray()) {
          throw std::runtime_error ("locations is not an array.");
        }
        auto proto_locations = proto_trip->mutable_locations();
        for (const auto& loc : locations_iter->value.GetArray()) {
          if (!loc.IsObject()) {
            throw std::runtime_error ("location is not an object.");
          }
          auto proto_loc = proto_locations->Add();
          jsonToProtoLocation (loc, proto_loc);
        }
      }

      // Set the summary
      auto summary_iter = json_trip_iter->value.FindMember("summary");
      if (summary_iter != json_trip_iter->value.MemberEnd()) {
        if (!summary_iter->value.IsObject()) {
          throw std::runtime_error ("summary is not an object.");
        }
        jsonToProtoSummary (summary_iter->value, proto_trip->mutable_summary());
      }

      // Set the legs
      auto legs_iter = json_trip_iter->value.FindMember("legs");
      if (legs_iter != json_trip_iter->value.MemberEnd()) {
        if (!legs_iter->value.IsArray()) {
          throw std::runtime_error ("legs is not an array.");
        }
        auto proto_legs = proto_trip->mutable_legs();
        for (const auto& leg: legs_iter->value.GetArray()) {
          if (!leg.IsObject()) {
            throw std::runtime_error ("leg is not an object.");
          }
          auto proto_leg = proto_legs->Add();
          jsonToProtoLeg (leg, proto_leg);
        }
      }

      // Set the status_message
      auto status_message_iter = json_trip_iter->value.FindMember("status_message");
      if (status_message_iter != json_trip_iter->value.MemberEnd()) {
        if (!status_message_iter->value.IsString()) {
          throw std::runtime_error ("status_message is not a string.");
        }
        proto_trip->set_status_message(status_message_iter->value.GetString());
      }

      // Set the status
      auto status_iter = json_trip_iter->value.FindMember("status");
      if (status_iter != json_trip_iter->value.MemberEnd()) {
        if (!status_iter->value.IsUint()) {
          throw std::runtime_error ("status is not a Uint.");
        }
        proto_trip->set_status(status_iter->value.GetUint());
      }

      // Set the units
      auto units_iter = json_trip_iter->value.FindMember("units");
      if (units_iter != json_trip_iter->value.MemberEnd()) {
        if (!units_iter->value.IsString()) {
          throw std::runtime_error ("units is not a string.");
        }
        proto_trip->set_units(units_iter->value.GetString());
      }

      // Set the language
      auto language_iter = json_trip_iter->value.FindMember("language");
      if (language_iter != json_trip_iter->value.MemberEnd()) {
        if (!language_iter->value.IsString()) {
          throw std::runtime_error ("language is not a string.");
        }
        proto_trip->set_language(language_iter->value.GetString());
      }

      // Set the id
      auto id_iter = json_trip_iter->value.FindMember("id");
      if (id_iter != json_trip_iter->value.MemberEnd()) {
        if (!id_iter->value.IsString()) {
          throw std::runtime_error ("id is not a string.");
        }
        proto_trip->set_id(id_iter->value.GetString());
      }
    }

  }
}<|MERGE_RESOLUTION|>--- conflicted
+++ resolved
@@ -591,9 +591,6 @@
 
           if (count > 1 && road_ends) {
             maneuver_type = "end of road";
-<<<<<<< HEAD
-          } else maneuver_type = "turn";
-=======
           } else if (false_node && new_name) {
             maneuver_type = "new name";
           } else {
@@ -601,7 +598,6 @@
               maneuver_type = "turn";
             else maneuver_type = "continue";
           }
->>>>>>> f72b75a4
         }
       }
       osrm_man->emplace("type", maneuver_type);
@@ -757,29 +753,17 @@
           auto nr = names_and_refs(maneuver, path_leg);
           if (!nr.first.empty()) {
             step->emplace("name", nr.first);
-<<<<<<< HEAD
-            if (index == 0)
-=======
             if (depart)
->>>>>>> f72b75a4
               prev_name = nr.first;
           }
           if (!nr.second.empty()) {
             step->emplace("ref", nr.second);
-<<<<<<< HEAD
-            if (index == 0)
-              prev_ref = nr.second;
-          }
-          //if arrive use prev name ref
-          if (index == leg.maneuver().size() - 1) {
-=======
             if (depart)
               prev_ref = nr.second;
           }
 
           //if arrive use prev name ref
           if (arrive) {
->>>>>>> f72b75a4
             step->emplace("name", prev_name);
             step->emplace("ref", prev_ref);
           }
@@ -800,13 +784,8 @@
 
           // Add OSRM maneuver
           step->emplace("maneuver", osrm_maneuver(maneuver, path_leg,
-<<<<<<< HEAD
-              shape[maneuver.begin_shape_index()], (index == 0),
-              (index == leg.maneuver().size() - 1), count, mode, prev_mode));
-=======
               shape[maneuver.begin_shape_index()], depart,
               arrive, count, mode, prev_mode));
->>>>>>> f72b75a4
 
           // Add destinations and exits
           std::string dest = destinations(maneuver);
