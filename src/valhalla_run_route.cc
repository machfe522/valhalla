#include <boost/format.hpp>
#include <boost/optional.hpp>
#include <boost/program_options.hpp>
#include <boost/property_tree/ptree.hpp>
#include <cmath>
#include <cstdint>
#include <iostream>
#include <queue>
#include <string>
#include <tuple>
#include <utility>
#include <vector>

#include "baldr/connectivity_map.h"
#include "baldr/graphreader.h"
#include "baldr/pathlocation.h"
#include "baldr/tilehierarchy.h"
#include "loki/search.h"
#include "loki/worker.h"
#include "midgard/distanceapproximator.h"
#include "midgard/encoded.h"
#include "midgard/logging.h"
#include "odin/directionsbuilder.h"
#include "odin/util.h"
#include "sif/costfactory.h"
#include "thor/astar.h"
#include "thor/attributes_controller.h"
#include "thor/bidirectional_astar.h"
#include "thor/multimodal.h"
#include "thor/route_matcher.h"
#include "thor/timedep.h"
#include "thor/triplegbuilder.h"
#include "worker.h"

#include <valhalla/proto/directions.pb.h>
#include <valhalla/proto/directions_options.pb.h>
#include <valhalla/proto/trip.pb.h>

#include "config.h"

using namespace valhalla::midgard;
using namespace valhalla::baldr;
using namespace valhalla::loki;
using namespace valhalla::odin;
using namespace valhalla::sif;
using namespace valhalla::thor;
using namespace valhalla::meili;

namespace bpo = boost::program_options;

namespace {

// Default maximum distance between locations to choose a time dependent path algorithm
const float kDefaultMaxTimeDependentDistance = 500000.0f;

class PathStatistics {
  std::pair<float, float> origin;
  std::pair<float, float> destination;
  std::string success;
  uint32_t passes;
  uint32_t runtime;
  uint32_t trip_time;
  float trip_dist;
  float arc_dist;
  uint32_t manuevers;

public:
  PathStatistics(std::pair<float, float> p1, std::pair<float, float> p2)
      : origin(p1), destination(p2), success("false"), passes(0), runtime(), trip_time(), trip_dist(),
        arc_dist(), manuevers() {
  }

  void setSuccess(std::string s) {
    success = std::move(s);
  }
  void incPasses(void) {
    ++passes;
  }
  void addRuntime(uint32_t msec) {
    runtime += msec;
  }
  void setTripTime(uint32_t t) {
    trip_time = t;
  }
  void setTripDist(float d) {
    trip_dist = d;
  }
  void setArcDist(float d) {
    arc_dist = d;
  }
  void setManuevers(uint32_t n) {
    manuevers = n;
  }
  void log() {
    valhalla::midgard::logging::Log((boost::format("%f,%f,%f,%f,%s,%d,%d,%d,%f,%f,%d") %
                                     origin.first % origin.second % destination.first %
                                     destination.second % success % passes % runtime % trip_time %
                                     trip_dist % arc_dist % manuevers)
                                        .str(),
                                    " [STATISTICS] ");
  }
};
} // namespace

/**
 * Test a single path from origin to destination.
 */
valhalla::TripLeg PathTest(GraphReader& reader,
                           valhalla::Location& origin,
                           valhalla::Location& dest,
                           PathAlgorithm* pathalgorithm,
                           const std::shared_ptr<DynamicCost>* mode_costing,
                           const TravelMode mode,
                           PathStatistics& data,
                           bool multi_run,
                           uint32_t iterations,
                           bool using_astar,
                           bool using_bd,
                           bool match_test,
                           const std::string& routetype) {
  auto t1 = std::chrono::high_resolution_clock::now();
  std::vector<PathInfo> pathedges;
  pathedges = pathalgorithm->GetBestPath(origin, dest, reader, mode_costing, mode);
  cost_ptr_t cost = mode_costing[static_cast<uint32_t>(mode)];

  // If bidirectional A*, disable use of destination only edges on the first pass.
  // If there is a failure, we allow them on the second pass.
  if (using_bd) {
    cost->set_allow_destination_only(false);
  }

  cost->set_pass(0);
  data.incPasses();
  if (pathedges.size() == 0 || (routetype == "pedestrian" && pathalgorithm->has_ferry())) {
    if (cost->AllowMultiPass()) {
      LOG_INFO("Try again with relaxed hierarchy limits");
      cost->set_pass(1);
      pathalgorithm->Clear();
      float relax_factor = (using_astar) ? 16.0f : 8.0f;
      float expansion_within_factor = (using_astar) ? 4.0f : 2.0f;
      cost->RelaxHierarchyLimits(using_astar, expansion_within_factor);
      cost->set_allow_destination_only(true);
      pathedges = pathalgorithm->GetBestPath(origin, dest, reader, mode_costing, mode);
      data.incPasses();
    }
  }
  if (pathedges.size() == 0) {
    // Return an empty trip path
    return valhalla::TripLeg();
  }

  auto t2 = std::chrono::high_resolution_clock::now();
  uint32_t msecs = std::chrono::duration_cast<std::chrono::milliseconds>(t2 - t1).count();
  LOG_INFO("PathAlgorithm GetBestPath took " + std::to_string(msecs) + " ms");

  // Form trip path
  t1 = std::chrono::high_resolution_clock::now();
  AttributesController controller;
<<<<<<< HEAD
  TripLeg trip_path =
      TripLegBuilder::Build(controller, reader, mode_costing, pathedges.begin(), pathedges.end(),
                            origin, dest, std::list<valhalla::odin::Location>{});
=======
  valhalla::TripLeg trip_path = TripLegBuilder::Build(controller, reader, mode_costing, pathedges,
                                                      origin, dest, std::list<valhalla::Location>{});
>>>>>>> 64b773f3
  t2 = std::chrono::high_resolution_clock::now();
  msecs = std::chrono::duration_cast<std::chrono::milliseconds>(t2 - t1).count();
  LOG_INFO("TripLegBuilder took " + std::to_string(msecs) + " ms");

  // Time how long it takes to clear the path
  t1 = std::chrono::high_resolution_clock::now();
  pathalgorithm->Clear();
  t2 = std::chrono::high_resolution_clock::now();
  msecs = std::chrono::duration_cast<std::chrono::milliseconds>(t2 - t1).count();
  LOG_INFO("PathAlgorithm Clear took " + std::to_string(msecs) + " ms");

  // Test RouteMatcher
  if (match_test) {
    LOG_INFO("Testing RouteMatcher");

    // Get shape
    std::vector<PointLL> shape = decode<std::vector<PointLL>>(trip_path.shape());
    std::vector<Measurement> trace;
    trace.reserve(shape.size());
    std::transform(shape.begin(), shape.end(), std::back_inserter(trace), [](const PointLL& p) {
      return Measurement{p, 0, 0};
    });

    // Use the shape to form a single edge correlation at the start and end of
    // the shape (using heading).
    std::vector<valhalla::baldr::Location> locations{shape.front(), shape.back()};
    locations.front().heading_ = std::round(PointLL::HeadingAlongPolyline(shape, 30.f));
    locations.back().heading_ = std::round(PointLL::HeadingAtEndOfPolyline(shape, 30.f));

    std::shared_ptr<DynamicCost> cost = mode_costing[static_cast<uint32_t>(mode)];
    const auto projections = Search(locations, reader, cost->GetEdgeFilter(), cost->GetNodeFilter());
    std::vector<PathLocation> path_location;
    valhalla::DirectionsOptions directions_options;
    for (const auto& loc : locations) {
      path_location.push_back(projections.at(loc));
      PathLocation::toPBF(path_location.back(), directions_options.mutable_locations()->Add(),
                          reader);
    }
    std::vector<PathInfo> path;
    bool ret = RouteMatcher::FormPath(mode_costing, mode, reader, trace, false,
                                      directions_options.locations(), path);
    if (ret) {
      LOG_INFO("RouteMatcher succeeded");
    } else {
      LOG_ERROR("RouteMatcher failed");
    }
  }

  // Run again to see benefits of caching
  if (multi_run) {
    uint32_t totalms = 0;
    for (uint32_t i = 0; i < iterations; i++) {
      t1 = std::chrono::high_resolution_clock::now();
      pathedges = pathalgorithm->GetBestPath(origin, dest, reader, mode_costing, mode);
      t2 = std::chrono::high_resolution_clock::now();
      totalms += std::chrono::duration_cast<std::chrono::milliseconds>(t2 - t1).count();
      pathalgorithm->Clear();
    }
    msecs = totalms / iterations;
    LOG_INFO("PathAlgorithm GetBestPath average: " + std::to_string(msecs) + " ms");
  }
  return trip_path;
}

namespace std {

// TODO: maybe move this into location.h if its actually useful elsewhere than here?
std::string to_string(const valhalla::baldr::Location& l) {
  std::string s;
  for (auto address : {&l.name_, &l.street_, &l.city_, &l.state_, &l.zip_, &l.country_}) {
    s.append(*address);
    s.push_back(',');
  }
  s.erase(s.end() - 1);
  return s;
}

// TODO: maybe move this into location.h if its actually useful elsewhere than here?
std::string to_json(const valhalla::baldr::Location& l) {
  std::string json = "{";
  json += "\"lat\":";
  json += std::to_string(l.latlng_.lat());

  json += ",\"lon\":";
  json += std::to_string(l.latlng_.lng());

  json += ",\"type\":\"";
  json += (l.stoptype_ == valhalla::baldr::Location::StopType::THROUGH) ? "through" : "break";
  json += "\"";

  if (l.heading_) {
    json += ",\"heading\":";
    json += *l.heading_;
  }

  if (!l.name_.empty()) {
    json += ",\"name\":\"";
    json += l.name_;
    json += "\"";
  }

  if (!l.street_.empty()) {
    json += ",\"street\":\"";
    json += l.street_;
    json += "\"";
  }

  if (!l.city_.empty()) {
    json += ",\"city\":\"";
    json += l.city_;
    json += "\"";
  }

  if (!l.state_.empty()) {
    json += ",\"state\":\"";
    json += l.state_;
    json += "\"";
  }

  if (!l.zip_.empty()) {
    json += ",\"postal_code\":\"";
    json += l.zip_;
    json += "\"";
  }

  if (!l.country_.empty()) {
    json += ",\"country\":\"";
    json += l.country_;
    json += "\"";
  }

  json += "}";

  return json;
}

} // namespace std

std::string GetFormattedTime(uint32_t seconds) {
  uint32_t hours = (uint32_t)seconds / 3600;
  uint32_t minutes = ((uint32_t)(seconds / 60)) % 60;
  std::string formattedTime = "";
  // Hours
  if (hours > 0) {
    formattedTime += std::to_string(hours);
    formattedTime += (hours == 1) ? " hour" : " hours";
    if (minutes > 0) {
      formattedTime += ", ";
    }
  }
  // Minutes
  if (minutes > 0) {
    formattedTime += std::to_string(minutes);
    formattedTime += (minutes == 1) ? " minute" : " minutes";
  }
  return formattedTime;
}

valhalla::DirectionsLeg DirectionsTest(const valhalla::DirectionsOptions& directions_options,
                                       valhalla::TripLeg& trip_path,
                                       valhalla::Location& orig,
                                       valhalla::Location& dest,
                                       PathStatistics& data) {
  // TEMPORARY? Change to PathLocation...
  const PathLocation& origin = PathLocation::fromPBF(orig);
  const PathLocation& destination = PathLocation::fromPBF(dest);

  DirectionsBuilder directions;
  valhalla::DirectionsLeg trip_directions = directions.Build(directions_options, trip_path);
  std::string units =
      (directions_options.units() == valhalla::DirectionsOptions::kilometers ? "km" : "mi");
  int m = 1;
  valhalla::midgard::logging::Log("From: " + std::to_string(origin), " [NARRATIVE] ");
  valhalla::midgard::logging::Log("To: " + std::to_string(destination), " [NARRATIVE] ");
  valhalla::midgard::logging::Log("==============================================", " [NARRATIVE] ");
  for (int i = 0; i < trip_directions.maneuver_size(); ++i) {
    const auto& maneuver = trip_directions.maneuver(i);

    // Depart instruction
    if (maneuver.has_depart_instruction()) {
      valhalla::midgard::logging::Log((boost::format("   %s") % maneuver.depart_instruction()).str(),
                                      " [NARRATIVE] ");
    }

    // Verbal depart instruction
    if (maneuver.has_verbal_depart_instruction()) {
      valhalla::midgard::logging::Log((boost::format("   VERBAL_DEPART: %s") %
                                       maneuver.verbal_depart_instruction())
                                          .str(),
                                      " [NARRATIVE] ");
    }

    // Instruction
    valhalla::midgard::logging::Log((boost::format("%d: %s | %.1f %s") % m++ %
                                     maneuver.text_instruction() % maneuver.length() % units)
                                        .str(),
                                    " [NARRATIVE] ");

    // Verbal transition alert instruction
    if (maneuver.has_verbal_transition_alert_instruction()) {
      valhalla::midgard::logging::Log((boost::format("   VERBAL_ALERT: %s") %
                                       maneuver.verbal_transition_alert_instruction())
                                          .str(),
                                      " [NARRATIVE] ");
    }

    // Verbal pre transition instruction
    if (maneuver.has_verbal_pre_transition_instruction()) {
      valhalla::midgard::logging::Log((boost::format("   VERBAL_PRE: %s") %
                                       maneuver.verbal_pre_transition_instruction())
                                          .str(),
                                      " [NARRATIVE] ");
    }

    // Verbal post transition instruction
    if (maneuver.has_verbal_post_transition_instruction()) {
      valhalla::midgard::logging::Log((boost::format("   VERBAL_POST: %s") %
                                       maneuver.verbal_post_transition_instruction())
                                          .str(),
                                      " [NARRATIVE] ");
    }

    // Arrive instruction
    if (maneuver.has_arrive_instruction()) {
      valhalla::midgard::logging::Log((boost::format("   %s") % maneuver.arrive_instruction()).str(),
                                      " [NARRATIVE] ");
    }

    // Verbal arrive instruction
    if (maneuver.has_verbal_arrive_instruction()) {
      valhalla::midgard::logging::Log((boost::format("   VERBAL_ARRIVE: %s") %
                                       maneuver.verbal_arrive_instruction())
                                          .str(),
                                      " [NARRATIVE] ");
    }

    if (i < trip_directions.maneuver_size() - 1) {
      valhalla::midgard::logging::Log("----------------------------------------------",
                                      " [NARRATIVE] ");
    }
  }
  valhalla::midgard::logging::Log("==============================================", " [NARRATIVE] ");
  valhalla::midgard::logging::Log("Total time: " + GetFormattedTime(trip_directions.summary().time()),
                                  " [NARRATIVE] ");
  valhalla::midgard::logging::Log((boost::format("Total length: %.1f %s") %
                                   trip_directions.summary().length() % units)
                                      .str(),
                                  " [NARRATIVE] ");
  if (origin.date_time_) {
    valhalla::midgard::logging::Log("Departed at: " + *origin.date_time_, " [NARRATIVE] ");
  }
  if (destination.date_time_) {
    valhalla::midgard::logging::Log("Arrived at: " + *destination.date_time_, " [NARRATIVE] ");
  }
  data.setTripTime(trip_directions.summary().time());
  data.setTripDist(trip_directions.summary().length());
  data.setManuevers(trip_directions.maneuver_size());

  return trip_directions;
}

// Main method for testing a single path
int main(int argc, char* argv[]) {
  bpo::options_description options(
      "valhalla_run_route " VALHALLA_VERSION "\n"
      "\n"
      " Usage: valhalla_run_route [options]\n"
      "\n"
      "valhalla_run_route is a simple command line test tool for shortest path routing. "
      "\n"
      "Use -j option for specifying the locations and costing method and options. "
      "\n"
      "\n");

  std::string json, config;
  bool multi_run = false;
  bool match_test = false;
  uint32_t iterations;

  options.add_options()("help,h", "Print this help message.")("version,v",
                                                              "Print the version of this software.")(
      "json,j", boost::program_options::value<std::string>(&json),
      "JSON Example: "
      "'{\"locations\":[{\"lat\":40.748174,\"lon\":-73.984984,\"type\":\"break\",\"heading\":200,"
      "\"name\":\"Empire State Building\",\"street\":\"350 5th Avenue\",\"city\":\"New "
      "York\",\"state\":\"NY\",\"postal_code\":\"10118-0110\",\"country\":\"US\"},{\"lat\":40."
      "749231,\"lon\":-73.968703,\"type\":\"break\",\"name\":\"United Nations "
      "Headquarters\",\"street\":\"405 East 42nd Street\",\"city\":\"New "
      "York\",\"state\":\"NY\",\"postal_code\":\"10017-3507\",\"country\":\"US\"}],\"costing\":"
      "\"auto\",\"directions_options\":{\"units\":\"miles\"}}'")(
      "match-test", "Test RouteMatcher with resulting shape.")(
      "multi-run", bpo::value<uint32_t>(&iterations),
      "Generate the route N additional times before exiting.")
      // positional arguments
      ("config", bpo::value<std::string>(&config), "Valhalla configuration file");

  bpo::positional_options_description pos_options;
  pos_options.add("config", 1);

  bpo::variables_map vm;

  try {
    bpo::store(bpo::command_line_parser(argc, argv).options(options).positional(pos_options).run(),
               vm);
    bpo::notify(vm);

  } catch (std::exception& e) {
    std::cerr << "Unable to parse command line options because: " << e.what() << "\n"
              << "This is a bug, please report it at " PACKAGE_BUGREPORT << "\n";
    return EXIT_FAILURE;
  }

  if (vm.count("help")) {
    std::cout << options << "\n";
    return EXIT_SUCCESS;
  }

  if (vm.count("version")) {
    std::cout << "valhalla_run_route " << VALHALLA_VERSION << "\n";
    return EXIT_SUCCESS;
  }

  if (vm.count("match-test")) {
    match_test = true;
  }

  if (vm.count("multi-run")) {
    multi_run = true;
  }

  // Grab the directions options, if they exist
  valhalla::valhalla_request_t request;
  request.parse(json, valhalla::DirectionsOptions::route);
  const auto& directions_options = request.options;

  // Get type of route - this provides the costing method to use.
  std::string routetype = valhalla::Costing_Name(request.options.costing());
  LOG_INFO("routetype: " + routetype);

  // Locations
  auto locations = valhalla::baldr::PathLocation::fromPBF(directions_options.locations());
  if (locations.size() < 2) {
    throw;
  }

  // parse the config
  boost::property_tree::ptree pt;
  rapidjson::read_json(config.c_str(), pt);

  // configure logging
  boost::optional<boost::property_tree::ptree&> logging_subtree =
      pt.get_child_optional("thor.logging");
  if (logging_subtree) {
    auto logging_config =
        valhalla::midgard::ToMap<const boost::property_tree::ptree&,
                                 std::unordered_map<std::string, std::string>>(logging_subtree.get());
    valhalla::midgard::logging::Configure(logging_config);
  }

  // Something to hold the statistics
  uint32_t n = locations.size() - 1;
  PathStatistics data({locations[0].latlng_.lat(), locations[0].latlng_.lng()},
                      {locations[n].latlng_.lat(), locations[n].latlng_.lng()});

  // Crow flies distance between locations (km)
  float d1 = 0.0f;
  for (uint32_t i = 0; i < n; i++) {
    d1 += locations[i].latlng_.Distance(locations[i + 1].latlng_) * kKmPerMeter;
  }

  // Get something we can use to fetch tiles
  valhalla::baldr::GraphReader reader(pt.get_child("mjolnir"));

  // Get the maximum distance for time dependent routes
  float max_timedep_distance =
      pt.get<float>("service_limits.max_timedep_distance", kDefaultMaxTimeDependentDistance);

  auto t0 = std::chrono::high_resolution_clock::now();

  // Construct costing
  CostFactory<DynamicCost> factory;
  factory.RegisterStandardCostingModels();

  // Get the costing method - pass the JSON configuration
  valhalla::TripLeg trip_path;
  TravelMode mode;
  std::shared_ptr<DynamicCost> mode_costing[4];
  if (routetype == "multimodal") {
    // Create array of costing methods per mode and set initial mode to
    // pedestrian
    mode_costing[0] = factory.Create(valhalla::Costing::auto_, directions_options);
    mode_costing[1] = factory.Create(valhalla::Costing::pedestrian, directions_options);
    mode_costing[2] = factory.Create(valhalla::Costing::bicycle, directions_options);
    mode_costing[3] = factory.Create(valhalla::Costing::transit, directions_options);
    mode = TravelMode::kPedestrian;
  } else {
    // Assign costing method, override any config options that are in the
    // json request
    std::shared_ptr<DynamicCost> cost =
        factory.Create(directions_options.costing(), directions_options);
    mode = cost->travel_mode();
    mode_costing[static_cast<uint32_t>(mode)] = cost;
  }

  // Find path locations (loki) for sources and targets
  auto tw0 = std::chrono::high_resolution_clock::now();
  loki_worker_t lw(pt);
  auto tw1 = std::chrono::high_resolution_clock::now();
  auto msw = std::chrono::duration_cast<std::chrono::milliseconds>(tw1 - tw0).count();
  LOG_INFO("Location Worker construction took " + std::to_string(msw) + " ms");

  auto tl0 = std::chrono::high_resolution_clock::now();
  lw.route(request);
  auto tl1 = std::chrono::high_resolution_clock::now();
  auto ms = std::chrono::duration_cast<std::chrono::milliseconds>(tl1 - tl0).count();
  LOG_INFO("Location Processing took " + std::to_string(ms) + " ms");

  // Get the route
  AStarPathAlgorithm astar;
  BidirectionalAStar bd;
  MultiModalPathAlgorithm mm;
  TimeDepForward timedep_forward;
  TimeDepReverse timedep_reverse;
  for (uint32_t i = 0; i < n; i++) {
    // Set origin and destination for this segment
    valhalla::Location origin = directions_options.locations(i);
    valhalla::Location dest = directions_options.locations(i + 1);

    PointLL ll1(origin.ll().lng(), origin.ll().lat());
    PointLL ll2(dest.ll().lng(), dest.ll().lat());

    // Choose path algorithm
    PathAlgorithm* pathalgorithm;
    if (routetype == "multimodal") {
      pathalgorithm = &mm;
    } else {
      // Use time dependent algorithms if date time is present
      // TODO - this isn't really correct for multipoint routes but should allow
      // simple testing.
      if (directions_options.has_date_time() && ll1.Distance(ll2) < max_timedep_distance &&
          (directions_options.date_time_type() ==
               valhalla::DirectionsOptions_DateTimeType_depart_at ||
           directions_options.date_time_type() == valhalla::DirectionsOptions_DateTimeType_current)) {
        pathalgorithm = &timedep_forward;
      } else if (directions_options.date_time_type() ==
                     valhalla::DirectionsOptions_DateTimeType_arrive_by &&
                 ll1.Distance(ll2) < max_timedep_distance) {
        pathalgorithm = &timedep_reverse;
      } else {
        // Use bidirectional except for trivial cases (same edge or connected edges)
        pathalgorithm = &bd;
        for (auto& edge1 : origin.path_edges()) {
          for (auto& edge2 : dest.path_edges()) {
            if (edge1.graph_id() == edge2.graph_id() ||
                reader.AreEdgesConnected(GraphId(edge1.graph_id()), GraphId(edge2.graph_id()))) {
              pathalgorithm = &astar;
            }
          }
        }
      }
    }
    bool using_astar = (pathalgorithm == &astar || pathalgorithm == &timedep_forward ||
                        pathalgorithm == &timedep_reverse);
    bool using_bd = pathalgorithm == &bd;

    // Get the best path
    try {
      trip_path = PathTest(reader, origin, dest, pathalgorithm, mode_costing, mode, data, multi_run,
                           iterations, using_astar, using_bd, match_test, routetype);
    } catch (std::runtime_error& rte) { LOG_ERROR("trip_path not found"); }

    // If successful get directions
    if (trip_path.node().size() > 0) {
      // Try the the directions
      auto t1 = std::chrono::high_resolution_clock::now();
      valhalla::DirectionsLeg trip_directions =
          DirectionsTest(directions_options, trip_path, origin, dest, data);
      auto t2 = std::chrono::high_resolution_clock::now();
      auto msecs = std::chrono::duration_cast<std::chrono::milliseconds>(t2 - t1).count();

      auto trip_time = trip_directions.summary().time();
      auto trip_length = trip_directions.summary().length() * 1609.344f;
      LOG_INFO("trip_processing_time (ms)::" + std::to_string(msecs));
      LOG_INFO("trip_time (secs)::" + std::to_string(trip_time));
      LOG_INFO("trip_length (meters)::" + std::to_string(trip_length));
      data.setSuccess("success");
    } else {
      // Route was unsuccessful
      data.setSuccess("fail_no_route");
    }
  }

  // Set the arc distance. Convert to miles if needed
  if (directions_options.units() == valhalla::DirectionsOptions::miles) {
    d1 *= kMilePerKm;
  }
  data.setArcDist(d1);

  // Time all stages for the stats file: location processing,
  // path computation, trip path building, and directions
  auto t2 = std::chrono::high_resolution_clock::now();
  auto msecs = std::chrono::duration_cast<std::chrono::milliseconds>(t2 - t0).count();
  LOG_INFO("Total time= " + std::to_string(msecs) + " ms");
  data.addRuntime(msecs);
  data.log();

  // Shutdown protocol buffer library
  google::protobuf::ShutdownProtobufLibrary();

  return EXIT_SUCCESS;
}<|MERGE_RESOLUTION|>--- conflicted
+++ resolved
@@ -156,14 +156,9 @@
   // Form trip path
   t1 = std::chrono::high_resolution_clock::now();
   AttributesController controller;
-<<<<<<< HEAD
-  TripLeg trip_path =
+  valhalla::TripLeg trip_path =
       TripLegBuilder::Build(controller, reader, mode_costing, pathedges.begin(), pathedges.end(),
-                            origin, dest, std::list<valhalla::odin::Location>{});
-=======
-  valhalla::TripLeg trip_path = TripLegBuilder::Build(controller, reader, mode_costing, pathedges,
-                                                      origin, dest, std::list<valhalla::Location>{});
->>>>>>> 64b773f3
+                            origin, dest, std::list<valhalla::Location>{});
   t2 = std::chrono::high_resolution_clock::now();
   msecs = std::chrono::duration_cast<std::chrono::milliseconds>(t2 - t1).count();
   LOG_INFO("TripLegBuilder took " + std::to_string(msecs) + " ms");
