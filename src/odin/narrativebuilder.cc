--- conflicted
+++ resolved
@@ -2931,23 +2931,9 @@
 
 std::string NarrativeBuilder::FormVerbalPostTransitConnectionDestinationInstruction(
     Maneuver& maneuver, uint32_t element_max_count, const std::string& delim) {
-<<<<<<< HEAD
   // 0 "Head <FormCardinalDirection>."
   // 1 "Head <FormCardinalDirection> on <STREET_NAMES>."
   // 2 "Head <FormCardinalDirection> on <BEGIN_STREET_NAMES>."
-=======
-  // "0": "Head <CARDINAL_DIRECTION>.",
-  // "1": "Head <CARDINAL_DIRECTION> on <STREET_NAMES>.",
-  // "2": "Head <CARDINAL_DIRECTION> on <BEGIN_STREET_NAMES>."
-
-  // Assign the street names and the begin street names
-  std::string street_names = FormOldStreetNames(maneuver, maneuver.street_names(),
-                                             true, element_max_count, delim,
-                                             maneuver.verbal_formatter());
-  std::string begin_street_names = FormOldStreetNames(
-      maneuver, maneuver.begin_street_names(), false, element_max_count, delim,
-      maneuver.verbal_formatter());
->>>>>>> 41572adc
 
   std::string instruction;
   instruction.reserve(kInstructionInitialCapacity);
@@ -2976,7 +2962,6 @@
     phrase_id = 1;
   }
 
-<<<<<<< HEAD
   // Set instruction to the determined tagged phrase
   instruction = dictionary_.post_transit_connection_destination_verbal_subset.phrases.at(std::to_string(phrase_id));
 
@@ -2985,30 +2970,7 @@
   boost::replace_all(instruction, kStreetNamesTag, street_names);
   boost::replace_all(instruction, kBeginStreetNamesTag, begin_street_names);
 
-=======
-  switch (phrase_id) {
-    // 1 "Head <FormCardinalDirection> on <STREET_NAMES>."
-    case 1: {
-      instruction = (boost::format("Head %1% on %2%.") % cardinal_direction
-          % street_names).str();
-      break;
-    }
-    // 2 "Head <FormCardinalDirection> on <BEGIN_STREET_NAMES>."
-    case 2: {
-      instruction = (boost::format("Head %1% on %2%.")
-          % cardinal_direction % begin_street_names).str();
-      break;
-    }
-    // 0 "Head <FormCardinalDirection>."
-    default: {
-      instruction = (boost::format("Head %1%.") % cardinal_direction).str();
-      break;
-    }
-  }
->>>>>>> 41572adc
-
-  return instruction;
-
+  return instruction;
 }
 
 std::string NarrativeBuilder::FormVerbalPostTransitionInstruction(
