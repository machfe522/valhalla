--- conflicted
+++ resolved
@@ -113,11 +113,7 @@
           //TODO: remove this when using pbf everywhere
           rapidjson::Pointer("/correlated_" + std::to_string(i)).
               Set(request.document, correlated.ToRapidJson(i,allocator));
-<<<<<<< HEAD
-          toPBF(correlated, request.options.mutable_locations()->Add());
-=======
           PathLocation::toPBF(correlated, request.options.mutable_locations()->Add(), reader);
->>>>>>> 7af792a3
           //TODO: get transit level for transit costing
           //TODO: if transit send a non zero radius
           if (!connectivity_map)
