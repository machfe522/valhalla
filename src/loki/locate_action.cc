--- conflicted
+++ resolved
@@ -10,13 +10,6 @@
 
 
 namespace {
-<<<<<<< HEAD
-  enum ACTION_TYPE {LOCATE};
-  const std::unordered_map<std::string, ACTION_TYPE> ACTION{
-    {"/locate", LOCATE}
-  };
-=======
->>>>>>> 1866c16e
   const headers_t::value_type CORS{"Access-Control-Allow-Origin", "*"};
   const headers_t::value_type JSON_MIME{"Content-type", "application/json;charset=utf-8"};
   const headers_t::value_type JS_MIME{"Content-type", "application/javascript;charset=utf-8"};
