#include <future>

#include "mjolnir/graphbuilder.h"

// Use open source PBF reader from:
//     https://github.com/CanalTP/libosmpbfreader
#include "osmpbfreader.h"

#include <utility>
#include <algorithm>
#include <string>
#include <thread>
#include <memory>

<<<<<<< HEAD
#include <boost/format.hpp>
#include <valhalla/midgard/logging.h>
=======
#include <boost/algorithm/string.hpp>

>>>>>>> 8b3ddb89
#include <valhalla/midgard/aabb2.h>
#include <valhalla/midgard/pointll.h>
#include <valhalla/midgard/polyline2.h>
#include <valhalla/midgard/tiles.h>
#include <valhalla/baldr/graphid.h>
#include <valhalla/baldr/graphconstants.h>
#include "mjolnir/graphtilebuilder.h"
#include "mjolnir/edgeinfobuilder.h"

using namespace valhalla::midgard;
using namespace valhalla::baldr;

namespace valhalla {
namespace mjolnir {

// Number of tries when determining not thru edges
constexpr uint32_t kMaxNoThruTries = 256;

// Will throw an error if this is exceeded. Then we can increase.
const uint64_t kMaxOSMNodeId = 4000000000;

// Constructor to create table of OSM Node IDs being used
NodeIdTable::NodeIdTable(const uint64_t maxosmid): maxosmid_(maxosmid) {
  // Create a vector to mark bits. Initialize to 0.
  bitmarkers_.resize((maxosmid / 64) + 1, 0);
}

// Destructor for NodeId table
NodeIdTable::~NodeIdTable() {
}

// Set an OSM Id within the node table
void NodeIdTable::set(const uint64_t id) {
  // Test if the max is exceeded
  if (id > maxosmid_) {
    throw std::runtime_error("NodeIDTable - OSM Id exceeds max specified");
  }
  bitmarkers_[id / 64] |= static_cast<uint64_t>(1) << (id % static_cast<uint64_t>(64));
}

// Check if an OSM Id is used (in the Node table)
const bool NodeIdTable::IsUsed(const uint64_t id) const {
  return bitmarkers_[id / 64] & (static_cast<uint64_t>(1) << (id % static_cast<uint64_t>(64)));
}

// Construct GraphBuilder based on properties file and input PBF extract
GraphBuilder::GraphBuilder(const boost::property_tree::ptree& pt)
    : node_count_(0),
      edge_count_(0),
      speed_assignment_count_(0),
      tile_hierarchy_(pt),
      shape_(kMaxOSMNodeId),
      intersection_(kMaxOSMNodeId) {

  // Initialize Lua based on config
  LuaInit(pt.get<std::string>("tagtransform.node_script"),
          pt.get<std::string>("tagtransform.node_function"),
          pt.get<std::string>("tagtransform.way_script"),
          pt.get<std::string>("tagtransform.way_function"));
}

void GraphBuilder::Load(const std::vector<std::string>& input_files) {
  for(const auto& input_file : input_files) {
    // Parse the ways and relations. Find all node Ids needed.
    std::clock_t start = std::clock();
    LOG_INFO("Parsing ways and relations to mark nodes needed");
    CanalTP::read_osm_pbf(input_file, *this, CanalTP::Interest::WAYS);
    CanalTP::read_osm_pbf(input_file, *this, CanalTP::Interest::RELATIONS);
    LOG_INFO("Routable ways " + std::to_string(ways_.size()));
    uint32_t msecs = (std::clock() - start) / (double)(CLOCKS_PER_SEC / 1000);
    LOG_INFO("Parsing ways and relations took " + std::to_string(msecs) + " ms");
  }

  std::ostringstream s;
  s << std::fixed << std::setprecision(2) << (static_cast<float>(speed_assignment_count_) / ways_.size()) * 100;
  LOG_INFO("Percentage of ways using speed assignment: " + s.str());

  for(const auto& input_file : input_files) {
    // Run through the nodes
    std::clock_t start = std::clock();
    LOG_INFO("Parsing nodes but only keeping " + std::to_string(node_count_));
    nodes_.reserve(node_count_);
    //TODO: we know how many knows we expect, stop early once we have that many
    CanalTP::read_osm_pbf(input_file, *this, CanalTP::Interest::NODES);
    LOG_INFO("Routable nodes " + std::to_string(nodes_.size()));
    uint32_t msecs = (std::clock() - start) / (double)(CLOCKS_PER_SEC / 1000);
    LOG_INFO("Parsing nodes took " + std::to_string(msecs) + " ms");
  }
}

// Build the graph from the input
void GraphBuilder::Build() {
  // Construct edges
  std::clock_t start = std::clock();
  ConstructEdges();
  uint32_t msecs = (std::clock() - start) / (double)(CLOCKS_PER_SEC / 1000);
  LOG_INFO("ConstructEdges took " + std::to_string(msecs) + " ms");

  // Sort the edge indexes at the nodes (by driveability and importance)
  start = std::clock();
  SortEdgesFromNodes();
  msecs = (std::clock() - start) / (double)(CLOCKS_PER_SEC / 1000);
  LOG_INFO("SortEdges took " + std::to_string(msecs) + " ms");

  // Tile the nodes
  //TODO: generate more than just the most detailed level?
  start = std::clock();
  const auto& tl = tile_hierarchy_.levels().rbegin();
  TileNodes(tl->second.tiles.TileSize(), tl->second.level);
  msecs = (std::clock() - start) / (double)(CLOCKS_PER_SEC / 1000);
  LOG_INFO("TileNodes took " + std::to_string(msecs) + " ms");

  // Iterate through edges - tile the end nodes to create connected graph
  start = std::clock();
  BuildLocalTiles(tl->second.level);
  msecs = (std::clock() - start) / (double)(CLOCKS_PER_SEC / 1000);
  LOG_INFO("BuildLocalTiles took " + std::to_string(msecs) + " ms");
}

// Initialize Lua tag transformations
void GraphBuilder::LuaInit(const std::string& nodetagtransformscript,
                           const std::string& nodetagtransformfunction,
                           const std::string& waytagtransformscript,
                           const std::string& waytagtransformfunction) {
  lua_.SetLuaNodeScript(nodetagtransformscript);
  lua_.SetLuaNodeFunc(nodetagtransformfunction);
  lua_.SetLuaWayScript(waytagtransformscript);
  lua_.SetLuaWayFunc(waytagtransformfunction);
  lua_.OpenLib();
}

void GraphBuilder::node_callback(uint64_t osmid, double lng, double lat,
                                 const Tags &tags) {
  // Check if it is in the list of nodes used by ways
  if (!shape_.IsUsed(osmid)) {
    return;
  }

  // Get tags
  Tags results = lua_.TransformInLua(false, tags);
  if (results.size() == 0)
    return;

  // Create a new node and set its attributes
  OSMNode n(lng, lat);
  for (const auto& tag : results) {
    if (tag.first == "exit_to") {
      bool hasTag = (tag.second.length() ? true : false);
      n.set_exit_to(hasTag);
      if (hasTag)
        map_exit_to_[osmid] = tag.second;
    }
    else if (tag.first == "ref") {
      bool hasTag = (tag.second.length() ? true : false);
      n.set_ref(hasTag);
      if (hasTag)
        map_ref_[osmid] = tag.second;
    }
    else if (tag.first == "gate")
      n.set_gate((tag.second == "true" ? true : false));
    else if (tag.first == "bollard")
      n.set_bollard((tag.second == "true" ? true : false));
    else if (tag.first == "modes_mask")
      n.set_modes_mask(std::stoi(tag.second));
  }

  // Add to the node map;
  nodes_.emplace(osmid, std::move(n));

  if (nodes_.size() % 1000000 == 0) {
    LOG_INFO("Processed " + std::to_string(nodes_.size()) + " nodes on ways");
  }
}

void GraphBuilder::way_callback(uint64_t osmid, const Tags &tags,
                                const std::vector<uint64_t> &refs) {
  // Do not add ways with < 2 nodes. Log error or add to a problem list
  // TODO - find out if we do need these, why they exist...
  if (refs.size() < 2) {
    return;
  }

  // Transform tags. If no results that means the way does not have tags
  // suitable for use in routing.
  Tags results = lua_.TransformInLua(true, tags);
  if (results.size() == 0) {
    return;
  }

  // Add the node reference list to the way
  OSMWay w(osmid);
  w.set_nodes(refs);

  // Mark the nodes that we will care about when processing nodes
  for (const auto ref : refs) {
    if(shape_.IsUsed(ref)) {
      intersection_.set(ref);
      ++edge_count_;
    }
    else {
      ++node_count_;
    }
    shape_.set(ref);
  }
  intersection_.set(refs.front());
  intersection_.set(refs.back());
  edge_count_ += 2;

  float default_speed;
  bool has_speed = false;
  bool has_surface = true;

  // Process tags
  for (const auto& tag : results) {

    if (tag.first == "road_class") {

      RoadClass roadclass = (RoadClass) std::stoi(tag.second);

      switch (roadclass) {

        case RoadClass::kMotorway:
          w.set_road_class(RoadClass::kMotorway);
          break;
        case RoadClass::kTrunk:
          w.set_road_class(RoadClass::kTrunk);
          break;
        case RoadClass::kPrimary:
          w.set_road_class(RoadClass::kPrimary);
          break;
        case RoadClass::kTertiaryUnclassified:
          w.set_road_class(RoadClass::kTertiaryUnclassified);
          break;
        case RoadClass::kResidential:
          w.set_road_class(RoadClass::kResidential);
          break;
        case RoadClass::kService:
          w.set_road_class(RoadClass::kService);
          break;
        case RoadClass::kTrack:
          w.set_road_class(RoadClass::kTrack);
          break;
        default:
          w.set_road_class(RoadClass::kOther);
          break;
      }
    }

    else if (tag.first == "auto_forward")
      w.set_auto_forward(tag.second == "true" ? true : false);
    else if (tag.first == "bike_forward")
      w.set_bike_forward(tag.second == "true" ? true : false);
    else if (tag.first == "auto_backward")
      w.set_auto_backward(tag.second == "true" ? true : false);
    else if (tag.first == "bike_backward")
      w.set_bike_backward(tag.second == "true" ? true : false);
    else if (tag.first == "pedestrian")
      w.set_pedestrian(tag.second == "true" ? true : false);

    else if (tag.first == "private")
      w.set_destination_only(tag.second == "true" ? true : false);

    else if (tag.first == "use") {

      Use use = (Use) std::stoi(tag.second);

      switch (use) {

        case Use::kNone:
          w.set_use(Use::kNone);
          break;
        case Use::kCycleway:
          w.set_use(Use::kCycleway);
          break;
        case Use::kFootway:
          w.set_use(Use::kFootway);
          break;
        case Use::kParkingAisle:
          w.set_use(Use::kParkingAisle);
          break;
        case Use::kDriveway:
          w.set_use(Use::kDriveway);
          break;
        case Use::kAlley:
          w.set_use(Use::kAlley);
          break;
        case Use::kEmergencyAccess:
          w.set_use(Use::kEmergencyAccess);
          break;
        case Use::kDriveThru:
          w.set_use(Use::kDriveThru);
          break;
        case Use::kSteps:
          w.set_use(Use::kSteps);
          break;
        case Use::kOther:
          w.set_use(Use::kOther);
          break;
        default:
          w.set_use(Use::kNone);
          break;
      }
    }

    else if (tag.first == "no_thru_traffic")
      w.set_no_thru_traffic(tag.second == "true" ? true : false);
    else if (tag.first == "oneway")
      w.set_oneway(tag.second == "true" ? true : false);
    else if (tag.first == "roundabout")
      w.set_roundabout(tag.second == "true" ? true : false);
    else if (tag.first == "link")
      w.set_link(tag.second == "true" ? true : false);
    else if (tag.first == "ferry")
      w.set_ferry(tag.second == "true" ? true : false);
    else if (tag.first == "rail")
      w.set_rail(tag.second == "true" ? true : false);

    else if (tag.first == "name")
      w.set_name(tag.second);
    else if (tag.first == "name:en")
      w.set_name_en(tag.second);
    else if (tag.first == "alt_name")
      w.set_alt_name(tag.second);
    else if (tag.first == "official_name")
      w.set_official_name(tag.second);

    else if (tag.first == "speed") {
      w.set_speed(std::stof(tag.second));
      has_speed = true;
    }

    else if (tag.first == "default_speed")
      default_speed = std::stof(tag.second);

    else if (tag.first == "ref")
      w.set_ref(tag.second);
    else if (tag.first == "int_ref")
      w.set_int_ref(tag.second);

    else if (tag.first == "surface") {
      std::string value = tag.second;
      boost::algorithm::to_lower(value);

      if (value.find("paved") != std::string::npos
          || value.find("pavement") != std::string::npos
          || value.find("asphalt") != std::string::npos
          || value.find("concrete") != std::string::npos
          || value.find("cement") != std::string::npos)
        w.set_surface(Surface::kPavedSmooth);

      else if (value.find("tartan") != std::string::npos
          || value.find("pavingstone") != std::string::npos
          || value.find("paving_stones") != std::string::npos
          || value.find("sett") != std::string::npos)
        w.set_surface(Surface::kPaved);

      else if (value.find("cobblestone") != std::string::npos
          || value.find("brick") != std::string::npos)
        w.set_surface(Surface::kPavedRough);

      else if (value.find("compacted") != std::string::npos)
        w.set_surface(Surface::kCompacted);

      else if (value.find("dirt") != std::string::npos
          || value.find("natural") != std::string::npos
          || value.find("earth") != std::string::npos
          || value.find("ground") != std::string::npos
          || value.find("mud") != std::string::npos)
        w.set_surface(Surface::kDirt);

      else if (value.find("gravel") != std::string::npos
          || value.find("pebblestone") != std::string::npos
          || value.find("sand") != std::string::npos
          || value.find("wood") != std::string::npos
          || value.find("boardwalk") != std::string::npos
          || value.find("unpaved") != std::string::npos)
        w.set_surface(Surface::kGravel);
      else if (value.find("grass") != std::string::npos)
        w.set_surface(Surface::kPath);
      //We have to set a flag as surface may come before Road classes and Uses
      else has_surface = false;
    }

    else if (tag.first == "cycle_lane") {
      CycleLane cyclelane = (CycleLane) std::stoi(tag.second);
      switch (cyclelane) {
        case CycleLane::kNone:
          w.set_cyclelane(CycleLane::kNone);
          break;
        case CycleLane::kDedicated:
          w.set_cyclelane(CycleLane::kDedicated);
          break;
        case CycleLane::kSeparated:
          w.set_cyclelane(CycleLane::kSeparated);
          break;
        case CycleLane::kShared:
          w.set_cyclelane(CycleLane::kShared);
          break;
        default:
          w.set_use(Use::kNone);
          break;
      }
    }

    else if (tag.first == "lanes")
      w.set_lanes(std::stoi(tag.second));

    else if (tag.first == "tunnel")
      w.set_tunnel(tag.second == "true" ? true : false);
    else if (tag.first == "toll")
      w.set_toll(tag.second == "true" ? true : false);
    else if (tag.first == "bridge")
      w.set_bridge(tag.second == "true" ? true : false);

    else if (tag.first == "bike_network_mask")
      w.set_bike_network(std::stoi(tag.second));
    else if (tag.first == "bike_national_ref")
      w.set_bike_national_ref(tag.second);
    else if (tag.first == "bike_regional_ref")
      w.set_bike_regional_ref(tag.second);
    else if (tag.first == "bike_local_ref")
      w.set_bike_local_ref(tag.second);

    else if (tag.first == "destination")
      w.set_destination(tag.second);
    else if (tag.first == "destination:ref")
      w.set_destination_ref(tag.second);
    else if (tag.first == "destination:ref:to")
      w.set_destination_ref_to(tag.second);
    else if (tag.first == "junction_ref")
      w.set_junction_ref(tag.second);
<<<<<<< HEAD
=======
  }

//If no surface has been set by a user, assign a surface based on Road Class and Use
  if (!has_surface) {

    switch (w.road_class()) {

      case RoadClass::kMotorway:
      case RoadClass::kTrunk:
      case RoadClass::kPrimary:
      case RoadClass::kTertiaryUnclassified:
      case RoadClass::kResidential:
      case RoadClass::kService:
        w.set_surface(Surface::kPavedSmooth);
        break;
      case RoadClass::kTrack:
        w.set_surface(Surface::kPath);
        break;
      default:
        switch (w.use()) {

        case Use::kFootway:
          w.set_surface(Surface::kPath);
          break;
        case Use::kParkingAisle:
        case Use::kDriveway:
        case Use::kAlley:
        case Use::kEmergencyAccess:
        case Use::kDriveThru:
          w.set_surface(Surface::kPavedSmooth);
          break;
        case Use::kCycleway:
        case Use::kSteps:
          w.set_surface(Surface::kPaved);
          break;
        default:
          w.set_surface(Surface::kImpassable);  //Not sure about this one.
          break;
        }
        break;
    }
>>>>>>> 8b3ddb89
  }

//If no speed has been set by a user, assign a speed based on highway tag.
  if (!has_speed) {
    w.set_speed(default_speed);
    speed_assignment_count_++;
  }

  // Add the way to the list
  ways_.emplace_back(std::move(w));
<<<<<<< HEAD
=======

>>>>>>> 8b3ddb89
}

void GraphBuilder::relation_callback(uint64_t /*osmid*/, const Tags &/*tags*/,
                                     const CanalTP::References & /*refs*/) {
  //TODO:
}

// Construct edges in the graph.
// TODO - compare logic to example_routing app. to see why the edge
// count differs.
void GraphBuilder::ConstructEdges() {
  // Iterate through the OSM ways
  uint32_t edgeindex = 0;
  uint64_t nodeid;
  edges_.reserve(edge_count_);
  for (uint32_t wayindex = 0; wayindex < static_cast<uint32_t>(ways_.size()); wayindex++) {
    // Get some way attributes needed for the edge
    const auto& way = ways_[wayindex];

    // Start an edge at the first node of the way and add the
    // edge index to the node
    nodeid = way.nodes()[0];
    OSMNode& node = nodes_[nodeid];
    Edge edge(nodeid, wayindex, node.latlng(), way);
    node.AddEdge(edgeindex);

    // Iterate through the nodes of the way and add lat,lng to the current
    // way until a node with > 1 uses is found.
    for (size_t i = 1; i < way.node_count(); i++) {
      // Add the node lat,lng to the edge shape.
      nodeid = way.nodes()[i];
      OSMNode& nd = nodes_[nodeid];
      edge.AddLL(nd.latlng());

      // If a is an intersection or the end of the way
      // it's a node of the road network graph
      if (intersection_.IsUsed(nodeid)) {
        // End the current edge and add its edge index to the node
        edge.targetnode_ = nodeid;
        nd.AddEdge(edgeindex);

        // Add the edge to the list of edges
        edges_.emplace_back(std::move(edge));
        edgeindex++;

        // Start a new edge if this is not the last node in the way
        if (i < way.node_count() - 1) {
          edge = Edge(nodeid, wayindex, nd.latlng(), way);
          nd.AddEdge(edgeindex);
        }
      }
    }
  }
  LOG_INFO("Constructed " + std::to_string(edges_.size()) + " edges");
}

class EdgeSorter {
 public:
  EdgeSorter(const std::vector<Edge>& edges)
     : osmnodeid_(0),
       edges_(edges) {
  }
  void SetNodeId(const uint64_t nodeid) {
    osmnodeid_ = nodeid;
  }
  bool operator() (const uint32_t e1index, const uint32_t e2index) const {
    const Edge& e1 = edges_[e1index];
    const Edge& e2 = edges_[e2index];

    // Check if edges are forward or reverse
    bool e1forward = (e1.sourcenode_ == osmnodeid_);
    bool e2forward = (e2.sourcenode_ == osmnodeid_);

    bool e1drive = ((e1forward && e1.attributes_.fields.driveableforward) ||
                       (!e1forward && e1.attributes_.fields.driveablereverse));
    bool e2drive = ((e2forward && e2.attributes_.fields.driveableforward) ||
                       (!e2forward && e2.attributes_.fields.driveablereverse));

    // If both driveable or both not driveable, compare importance
    if (e1drive == e2drive) {
      return e1.attributes_.fields.importance < e2.attributes_.fields.importance;
    } else if (e1drive && !e2drive) {
      return true;
    } else {
      return false;
    }
  }
 private:
  uint64_t osmnodeid_;
  const std::vector<Edge>& edges_;
};

// Sort edge indexes from each node
void GraphBuilder::SortEdgesFromNodes() {
  // Sort the directed edges from the node
  EdgeSorter sorter(edges_);
  for (auto& node : nodes_) {
    sorter.SetNodeId(node.first);
    std::sort(node.second.mutable_edges().begin(),
              node.second.mutable_edges().end(), sorter);
  }
}

uint32_t GetOpposingIndex(const uint64_t endnode, const uint64_t startnode,
                          const std::unordered_map<uint64_t, OSMNode>& nodes,
                          const std::vector<Edge>& edges) {
  uint32_t n = 0;
  auto node = nodes.find(endnode);
  if(node != nodes.end()) {
    for (const auto& edgeindex : node->second.edges()) {
      if ((edges[edgeindex].sourcenode_ == endnode &&
           edges[edgeindex].targetnode_ == startnode) ||
          (edges[edgeindex].targetnode_ == endnode &&
           edges[edgeindex].sourcenode_ == startnode)) {
        return n;
      }
      n++;
    }
  }
  LOG_ERROR("ERROR Opposing directed edge not found!");
  return 31;
}

// Test if this is a "not thru" edge. These are edges that enter a region that
// has no exit other than the edge entering the region
bool IsNoThroughEdge(const uint64_t startnode, const uint64_t endnode,
                     const uint32_t startedgeindex,
                     const std::unordered_map<uint64_t, OSMNode>& nodes,
                     const std::vector<Edge>& edges) {
  std::unordered_set<uint64_t> visitedset;
  std::unordered_set<uint64_t> expandset;

  // Add the end node to the expand and visited sets.
  expandset.emplace(endnode);

  // Expand edges until exhausted, the maximum number of expansions occur,
  // or end up back at the starting node. No node can be visited twice.
  uint32_t n = 0;
  uint64_t node;
  uint64_t osmendnode;
  while (n < kMaxNoThruTries) {
    // If expand list is exhausted this is "not thru"
    if (expandset.empty()) {
      return true;
    }
    n++;

    // Get the node off of the expand list and add it to the visited list
    node = *expandset.begin();
    expandset.erase(expandset.begin());
    visitedset.emplace(node);

    // Expand all edges from this node
    auto nd = nodes.find(endnode);
    if (nd != nodes.end()) {
      for (const auto& edgeindex : nd->second.edges()) {
        if (edgeindex == startedgeindex) {
          // Do not allow use of the start edge
          continue;
        }
        const Edge& edge = edges[edgeindex];
        osmendnode = (edge.sourcenode_ == node) ?
            edge.targetnode_ : edge.sourcenode_;

        // Return false if we have returned back to the start node or we
        // encounter a tertiary road (or better)
        if (osmendnode == startnode ||
            edge.attributes_.fields.importance <=
            static_cast<uint32_t>(RoadClass::kTertiaryUnclassified)) {
          return false;
        }

        // Add to the expand set
        expandset.emplace(osmendnode);
      }
    }
  }
  return false;
}

void BuildTileSet(std::unordered_map<GraphId, std::vector<uint64_t> >::const_iterator tile_start,
                  std::unordered_map<GraphId, std::vector<uint64_t> >::const_iterator tile_end,
                  const std::unordered_map<uint64_t, OSMNode>& nodes, const std::vector<OSMWay>& ways,
                  const std::vector<Edge>& edges, const baldr::TileHierarchy& hierarchy,  std::promise<size_t>& result) {

  std::string thread_id = static_cast<std::ostringstream&>(std::ostringstream() << std::this_thread::get_id()).str();
  LOG_INFO("Thread " + thread_id + " started");

  // A place to keep information about what was done
  size_t written = 0;

  // For each tile in the task
  for(; tile_start != tile_end; ++tile_start) {
    try {
     // What actually writes the tile
      GraphTileBuilder graphtile;

      // Iterate through the nodes
      uint32_t directededgecount = 0;
      for (const auto& osmnodeid : tile_start->second) {
        const OSMNode& node = nodes.find(osmnodeid)->second; //TODO: check validity?
        NodeInfoBuilder nodebuilder;
        nodebuilder.set_latlng(node.latlng());

        // Set the index of the first outbound edge within the tile.
        nodebuilder.set_edge_index(directededgecount);
        nodebuilder.set_edge_count(node.edge_count());

        // Track the best classification/importance or edge
        RoadClass bestrc = RoadClass::kOther;

        // Build directed edges
        std::vector<DirectedEdgeBuilder> directededges;
        directededgecount += node.edge_count();
        for (auto edgeindex : node.edges()) {
          directededges.emplace_back();
          DirectedEdgeBuilder& directededge = directededges.back();
          const Edge& edge = edges[edgeindex];

          // Compute length from the latlngs and convert to nearest meters
          float length = node.latlng().Length(edge.latlngs_);
          directededge.set_length(static_cast<uint32_t>(length + 0.5f));

          // Get the way information and set attributes
          const OSMWay &w = ways[edge.wayindex_];

          directededge.set_importance(w.road_class());
          directededge.set_use(w.use());
          directededge.set_link(w.link());
          directededge.set_speed(w.speed());    // KPH
          directededge.set_ferry(w.ferry());
          directededge.set_railferry(w.rail());
          directededge.set_toll(w.toll());
          directededge.set_dest_only(w.destination_only());
          directededge.set_surface(w.surface());
          directededge.set_cyclelane(w.cyclelane());
          directededge.set_tunnel(w.tunnel());
          directededge.set_roundabout(w.roundabout());
          directededge.set_bridge(w.bridge());
          directededge.set_bikenetwork(w.bike_network());

          // Check if more important
          if (w.road_class() < bestrc) {
            bestrc = w.road_class();
          }

          // TODO - if sorting of directed edges occurs after this will need to
          // remove this code and do elsewhere.

          // Assign nodes and determine orientation along the edge (forward
          // or reverse between the 2 nodes)
          const GraphId& nodea = nodes.find(edge.sourcenode_)->second.graphid(); //TODO: check validity?
          if (!nodea.Is_Valid()) {
            LOG_ERROR("Node A: OSMID = " + std::to_string(edge.sourcenode_) + " GraphID is not valid");
          }
          const GraphId& nodeb = nodes.find(edge.targetnode_)->second.graphid(); //TODO: check validity?
          if (!nodeb.Is_Valid()) {
            LOG_ERROR("Node B: OSMID = " + std::to_string(edge.targetnode_) + " GraphID is not valid");
          }
          if (edge.sourcenode_ == osmnodeid) {
            // Edge traversed in forward direction
            directededge.set_forward(true);
            directededge.set_caraccess(true, false, w.auto_forward());
            directededge.set_pedestrianaccess(true, false, w.pedestrian());
            directededge.set_bicycleaccess(true, false, w.bike_forward());

            directededge.set_caraccess(false, true, w.auto_backward());
            directededge.set_pedestrianaccess(false, true, w.pedestrian());
            directededge.set_bicycleaccess(false, true, w.bike_backward());

            // Set end node to the target (end) node
            directededge.set_endnode(nodeb);

            // Set the opposing edge offset at the end node of this directed edge.
            directededge.set_opp_index(GetOpposingIndex(edge.targetnode_,
                             edge.sourcenode_, nodes, edges));

            // Set the not_thru flag. TODO - only do this for
             if (directededge.importance() <= RoadClass::kTertiaryUnclassified) {
               directededge.set_not_thru(false);
             } else {
               directededge.set_not_thru(IsNoThroughEdge(edge.sourcenode_,
                            edge.targetnode_, edgeindex, nodes, edges));
             }
          } else if (edge.targetnode_ == osmnodeid) {
            // Reverse direction.  Reverse the access logic and end node
            directededge.set_forward(false);
            directededge.set_caraccess(true, false, w.auto_backward());
            directededge.set_pedestrianaccess(true, false, w.pedestrian());
            directededge.set_bicycleaccess(true, false, w.bike_backward());

            directededge.set_caraccess(false, true, w.auto_forward());
            directededge.set_pedestrianaccess(false, true, w.pedestrian());
            directededge.set_bicycleaccess(false, true, w.bike_forward());

            // Set end node to the source (start) node
            directededge.set_endnode(nodea);

            // Set opposing edge index at the end node of this directed edge.
            directededge.set_opp_index(GetOpposingIndex(edge.sourcenode_,
                                edge.targetnode_, nodes, edges));

            // Set the not_thru flag
              if (directededge.importance() <= RoadClass::kTertiaryUnclassified) {
                directededge.set_not_thru(false);
              } else {
                directededge.set_not_thru(IsNoThroughEdge(edge.targetnode_,
                               edge.sourcenode_, edgeindex, nodes, edges));
              }
          } else {
            // ERROR!!!
            LOG_ERROR((boost::format("WayID =  %1% Edge Index = %2% Edge nodes %3% and %4% did not match the OSM node Id %5%")
              % w.way_id() % edgeindex %  edge.sourcenode_  % edge.targetnode_ % osmnodeid).str());
          }

          // Add edge info to the tile and set the offset in the directed edge
          uint32_t edge_info_offset = graphtile.AddEdgeInfo(edgeindex,
               nodea, nodeb, edge.latlngs_, w.GetNames());
          directededge.set_edgedataoffset(edge_info_offset);
        }

        // Update the best classification used by directed edges
        nodebuilder.set_bestrc(bestrc);

        // Add node and directed edge information to the tile
        graphtile.AddNodeAndDirectedEdges(nodebuilder, directededges);
      }

      // Write the actual tile to disk
      graphtile.StoreTileData(hierarchy, tile_start->first);

      // Made a tile
      LOG_INFO((boost::format("Thread %1% wrote tile %2%: %3% bytes") % thread_id % tile_start->first % graphtile.size()).str());
      written += graphtile.size();
    }// Whatever happens in Vagas..
    catch(std::exception& e) {
      // ..gets sent back to the main thread
      result.set_exception(std::current_exception());
      LOG_ERROR((boost::format("Thread %1% failed tile %2%: %3%") % thread_id % tile_start->first % e.what()).str());
      return;
    }
  }
  // Let the main thread how this thread faired
  result.set_value(written);
}

void GraphBuilder::TileNodes(const float tilesize, const uint8_t level) {
  LOG_INFO("Tiling nodes");

  // Get number of tiles and reserve space for them
  // < 30% of the earth is land and most roads are on land, even less than that even has roads
  Tiles tiles(AABB2({-180.0f, -90.0f}, {180.0f, 90.0f}), tilesize);
  tilednodes_.reserve(tiles.TileCount() * .3f);
  // Iterate through all OSM nodes and assign GraphIds
  for (auto& node : nodes_) {
    // Skip any nodes that have no edges
    if (node.second.edge_count() == 0) {
      continue;
    }
    // Put the node into the tile
    GraphId id = tile_hierarchy_.GetGraphId(node.second.latlng(), level);
    std::vector<uint64_t>& tile = tilednodes_[id];
    tile.emplace_back(node.first);
    // Set the GraphId for this OSM node.
    node.second.set_graphid(GraphId(id.tileid(), id.level(), tile.size() - 1));
  }

  LOG_INFO("Tiled nodes created");
}

// Build tiles for the local graph hierarchy
void GraphBuilder::BuildLocalTiles(const uint8_t level) const {
  // A place to hold worker threads and their results, be they exceptions or otherwise
  std::vector<std::shared_ptr<std::thread> > threads(std::max(static_cast<size_t>(1), static_cast<size_t>(std::thread::hardware_concurrency())));
  // A place to hold the results of those threads, be they exceptions or otherwise
  std::vector<std::promise<size_t> > results(threads.size());
  // Divvy up the work
  size_t floor = tilednodes_.size() / threads.size();
  size_t at_ceiling = tilednodes_.size() - (threads.size() * floor);
  std::unordered_map<GraphId, std::vector<uint64_t> >::const_iterator tile_start, tile_end = tilednodes_.begin();
  LOG_INFO(std::to_string(tilednodes_.size()) + " tiles");
  for (size_t i = 0; i < threads.size(); ++i) {
    // Figure out how many this thread will work on (either ceiling or floor)
    size_t tile_count = (i < at_ceiling ? floor + 1 : floor);
    // Where the range begins
    tile_start = tile_end;
    // Where the range ends
    std::advance(tile_end, tile_count);
    // Make the thread
    threads[i].reset(
      new std::thread(BuildTileSet, tile_start, tile_end, nodes_, ways_, edges_, tile_hierarchy_, std::ref(results[i]))
    );
  }

  // Join all the threads to wait for them to finish up their work
  for (auto& thread : threads) {
    thread->join();
  }

  // Check all of the outcomes
  for (auto& result : results) {
    // If something bad went down this will rethrow it
    try {
      auto pass_fail = result.get_future().get();
      //TODO: print out stats about how many tiles or bytes were written by the thread?
    }
    catch(std::exception& e) {
      //TODO: throw further up the chain?
    }
  }


  /*// Wait for results to come back from the threads, logging what happened and removing the result
  auto process_result = [] (std::unordered_map<GraphId, std::future<size_t> >& results) {
    // For each task
    for (std::unordered_map<GraphId, std::future<size_t> >::iterator result = results.begin(); result != results.end(); ++result) {
      try {
        // Block until the result is ready
        auto status = result->second.wait_for(std::chrono::microseconds(1));
        // If it was ready
        if (status == std::future_status::ready) {
          size_t bytes = result->second.get();
          LOG_INFO((boost::format("Wrote tile %1%: %2% bytes") % result->first % bytes).str());
          results.erase(result);
          break;
        }
      }
      catch (const std::exception& e) {
        //TODO: log and rethrow
        LOG_ERROR((boost::format("Failed tile %1%: %2%") % result->first % << e.what()).str());
        results.erase(result);
        break;
      }
    }
  };

  // Process each tile asynchronously
  std::unordered_map<GraphId, std::future<size_t> > results(8);
  for (const auto& tile : tilednodes_) {
    // If we can squeeze this task in
    if(results.size() < kMaxInFlightTasks) {
      // Build the tile
      results.emplace(tile.first, std::async(std::launch::async, BuildTile, tile, nodes_, ways_, edges_, tile_hierarchy_.tile_dir()));
      continue;
    }

    // If We already have too many in flight wait for some to finish
    while(results.size() >= kMaxInFlightTasks) {
      // Try to get some results
      process_result(results);
    }
  }

  // We're done adding tasks but there may be more results
  while(results.size())
    process_result(results);*/
}


}
}<|MERGE_RESOLUTION|>--- conflicted
+++ resolved
@@ -12,13 +12,9 @@
 #include <thread>
 #include <memory>
 
-<<<<<<< HEAD
 #include <boost/format.hpp>
 #include <valhalla/midgard/logging.h>
-=======
 #include <boost/algorithm/string.hpp>
-
->>>>>>> 8b3ddb89
 #include <valhalla/midgard/aabb2.h>
 #include <valhalla/midgard/pointll.h>
 #include <valhalla/midgard/polyline2.h>
@@ -450,11 +446,9 @@
       w.set_destination_ref_to(tag.second);
     else if (tag.first == "junction_ref")
       w.set_junction_ref(tag.second);
-<<<<<<< HEAD
-=======
-  }
-
-//If no surface has been set by a user, assign a surface based on Road Class and Use
+  }
+
+  //If no surface has been set by a user, assign a surface based on Road Class and Use
   if (!has_surface) {
 
     switch (w.road_class()) {
@@ -493,10 +487,9 @@
         }
         break;
     }
->>>>>>> 8b3ddb89
-  }
-
-//If no speed has been set by a user, assign a speed based on highway tag.
+  }
+
+  //If no speed has been set by a user, assign a speed based on highway tag.
   if (!has_speed) {
     w.set_speed(default_speed);
     speed_assignment_count_++;
@@ -504,10 +497,6 @@
 
   // Add the way to the list
   ways_.emplace_back(std::move(w));
-<<<<<<< HEAD
-=======
-
->>>>>>> 8b3ddb89
 }
 
 void GraphBuilder::relation_callback(uint64_t /*osmid*/, const Tags &/*tags*/,
