--- conflicted
+++ resolved
@@ -166,12 +166,8 @@
     }
 
     // Add directed edges for any connections from the OSM node
-<<<<<<< HEAD
     // to an egress
     // level 2
-=======
-    // to a transit stop
->>>>>>> e5f854db
     const GraphTile* end_tile = nullptr;
     while (added_edges < connection_edges.size() &&
            connection_edges[added_edges].osm_node.id() == nodeid) {
