--- conflicted
+++ resolved
@@ -23,11 +23,10 @@
   bool bollard_;
   unsigned short modes_mask_;
 
-
   OSMNode() {
     latlng_.Set(0.0f, 0.0f);
-<<<<<<< HEAD
     uses_ = 0;
+    edges_ = nullptr;
 
     exit_to_ = "";
     ref_ = "";
@@ -39,21 +38,15 @@
   OSMNode(const float lat, const float lng) {
     latlng_.Set(lat, lng);
     uses_ = 0;
+    edges_ = nullptr;
 
     exit_to_ = "";
     ref_ = "";
     gate_ = false;
     bollard_ = false;
     modes_mask_ = 0;
-=======
-    uses_  = 0;
-    edges_ = nullptr;
   }
-  OSMNode(const float lat, const float lng) {
-    latlng_.Set(lat, lng);
-    uses_  = 0;
-    edges_ = nullptr;
-  }
+
   ~OSMNode() {
     // TODO - get corruption if I leave this in??
   /*  if (edges_ != nullptr) {
@@ -67,7 +60,6 @@
       edges_ = new std::vector<unsigned int>;
     }
     edges_->push_back(edgeindex);
->>>>>>> e9bf2c02
   }
 };
 
@@ -76,69 +68,10 @@
   uint64_t osmwayid_;
   std::vector<uint64_t> nodelist_;
 
-  unsigned short road_class_;
-
-  bool auto_forward_;
-  bool bike_forward_;
-  bool auto_backward_;
-  bool bike_backward_;
-  bool pedestrian_;
-
-  bool oneway_;
-  bool roundabout_;
-  bool ferry_;
-  bool rail_;
-
-  std::string name_;
-  std::string name_en_;
-
-  unsigned short maxspeed_;
-  unsigned short minspeed_;
-
-  std::string ref_;
-  std::string int_ref_;
-
-  bool  surface_; //TODO:  Expand out?
-  unsigned short lanes_;
-  unsigned char  tunnel_;
-  unsigned char  toll_;
-  unsigned short bike_network_mask_;
-
-  std::string bike_national_ref_;
-  std::string  bike_regional_ref_;
-  std::string  bike_local_ref_;
+  // TODO - add essential routing parameters
 
   OSMWay(uint64_t id) {
     osmwayid_ = id;
-
-    road_class_ = 0;
-
-    auto_forward_ = false;
-    bike_forward_ = false;
-    auto_backward_ = false;
-    bike_backward_ = false;
-    pedestrian_ = false;
-
-    oneway_ = false;
-    roundabout_ = false;
-    ferry_ = false;
-    rail_ = false;
-    name_ = "";
-    name_en_ = "";
-    maxspeed_ = 0;
-    minspeed_ = 0;
-    ref_ = "";
-    int_ref_ = "";
-    surface_ = false;
-    lanes_ = 0;
-    tunnel_  = false;
-    toll_  = false;
-
-    bike_network_mask_ = 0;
-    bike_national_ref_ = "";
-    bike_regional_ref_ = "";
-    bike_local_ref_ = "";
-
   }
 };
 
