--- conflicted
+++ resolved
@@ -471,133 +471,24 @@
   return std::make_pair(nodeb, nodea);
 }
 
-<<<<<<< HEAD
-    GraphTileBuilder graphtile;
-
-    // Edge info offset and map
-    size_t edge_info_offset = 0;
-    std::unordered_map<node_pair, size_t, NodePairHasher> edge_offset_map;
-
-    // The edgeinfo list
-    std::vector<EdgeInfoBuilder> edgeinfo_list;
-
-    // Text list offset and map
-    size_t text_list_offset = 0;
-    std::unordered_map<std::string, size_t> text_offset_map;
-
-    // Text list
-    std::vector<std::string> text_list;
-
-    // Iterate through the nodes
-    uint32_t id = 0;
-    uint32_t directededgecount = 0;
-    for (auto osmnodeid : tile) {
-      OSMNode& node = nodes_[osmnodeid];
-      NodeInfoBuilder nodebuilder;
-      nodebuilder.set_latlng(node.latlng());
-
-      // Set the index of the first outbound edge within the tile.
-      nodebuilder.set_edge_index(directededgecount);
-      nodebuilder.set_edge_count(node.edge_count());
-
-      // Set up directed edges
-      std::vector<DirectedEdgeBuilder> directededges;
-      for (auto edgeindex : node.edges()) {
-        DirectedEdgeBuilder directededge;
-        const Edge& edge = edges_[edgeindex];
-
-        // Compute length from the latlngs.
-        float length = node.latlng().Length(edge.latlngs_);
-        directededge.set_length(length);
-
-        // Get the way information and set attributes
-        const OSMWay &w = ways_[edge.wayindex_];
-
-        directededge.set_importance(w.road_class());
-        directededge.set_use(w.use());
-        directededge.set_link(w.link());
-        directededge.set_speed(w.speed());    // KPH
-        directededge.set_ferry(w.ferry());
-        directededge.set_railferry(w.rail());
-        directededge.set_toll(w.toll());
-        directededge.set_dest_only(w.destination_only());
-        directededge.set_unpaved(w.surface());
-        directededge.set_tunnel(w.tunnel());
-        directededge.set_roundabout(w.roundabout());
-        directededge.set_bridge(w.bridge());
-        directededge.set_bikenetwork(w.bike_network());
-
-        //http://www.openstreetmap.org/way/368034#map=18/39.82859/-75.38610
-        /*  if (w.osmwayid_ == 368034)
-         {
-         std::cout << edge.sourcenode_ << " "
-         << edge.targetnode_ << " "
-         << w.auto_forward_ << " "
-         << w.pedestrian_ << " "
-         << w.bike_forward_ << " "
-         << w.auto_backward_ << " "
-         << w.pedestrian_ << " "
-         << w.bike_backward_ << std::endl;
-
-         }*/
-
-
-          // TODO - if sorting of directed edges occurs after this will need to
-          // remove this code and do elsewhere.
-
-        // Assign nodes and determine orientation along the edge (forward
-        // or reverse between the 2 nodes)
-        const GraphId& nodea = nodes_[edge.sourcenode_].graphid();
-        if (!nodea.Is_Valid()) {
-          std::cout << "ERROR: Node A: OSMID = " << edge.sourcenode_ <<
-              " GraphID is not valid" << std::endl;
-        }
-        const GraphId& nodeb = nodes_[edge.targetnode_].graphid();
-        if (!nodeb.Is_Valid()) {
-          std::cout << "Node B: OSMID = " << edge.targetnode_ <<
-            " GraphID is not valid" << std::endl;
-        }
-        if (edge.sourcenode_ == osmnodeid) {
-          // Edge traversed in forward direction
-          directededge.set_caraccess(true, false, w.auto_forward());
-          directededge.set_pedestrianaccess(true, false, w.pedestrian());
-          directededge.set_bicycleaccess(true, false, w.bike_forward());
-
-          directededge.set_caraccess(false, true, w.auto_backward());
-          directededge.set_pedestrianaccess(false, true, w.pedestrian());
-          directededge.set_bicycleaccess(false, true, w.bike_backward());
-
-          // Set end node to the target (end) node
-          directededge.set_endnode(nodeb);
-
-          // Set the opposing edge offset at the end node of this directed edge.
-          directededge.set_opp_index(GetOpposingIndex(edge.targetnode_,
-                                                      edge.sourcenode_));
-        } else if (edge.targetnode_ == osmnodeid) {
-          // Reverse direction.  Reverse the access logic and end node
-          directededge.set_caraccess(true, false, w.auto_backward());
-          directededge.set_pedestrianaccess(true, false, w.pedestrian());
-          directededge.set_bicycleaccess(true, false, w.bike_backward());
-
-          directededge.set_caraccess(false, true, w.auto_forward());
-          directededge.set_pedestrianaccess(false, true, w.pedestrian());
-          directededge.set_bicycleaccess(false, true, w.bike_forward());
-
-          // Set end node to the source (start) node
-          directededge.set_endnode(nodea);
-
-          // Set opposing edge index at the end node of this directed edge.
-          directededge.set_opp_index(GetOpposingIndex(edge.sourcenode_,
-                                                      edge.targetnode_));
-        } else {
-          // ERROR!!!
-          std::cout << "ERROR: WayID = " << w.way_id() << " Edge Index = " <<
-              edgeindex << " Edge nodes " <<
-              edge.sourcenode_ << " and " << edge.targetnode_ <<
-              " do not match the OSM node Id" <<
-              osmnodeid << std::endl;
-        }
-=======
+uint32_t GetOpposingIndex(const uint64_t endnode, const uint64_t startnode, const std::unordered_map<uint64_t, OSMNode>& nodes, const std::vector<Edge>& edges) {
+  uint32_t n = 0;
+  auto node = nodes.find(endnode);
+  if(node != nodes.end()) {
+    for (const auto& edgeindex : node->second.edges()) {
+      if ((edges[edgeindex].sourcenode_ == endnode &&
+           edges[edgeindex].targetnode_ == startnode) ||
+          (edges[edgeindex].targetnode_ == endnode &&
+           edges[edgeindex].sourcenode_ == startnode)) {
+        return n;
+      }
+      n++;
+    }
+  }
+  std::cout << "ERROR Opposing directed edge not found!" << std::endl;
+  return 31;
+}
+
 // builds a single tile
 bool BuildTile(const std::pair<GraphId, std::vector<uint64_t> >& tile, const std::unordered_map<uint64_t, OSMNode>& nodes,
                const std::vector<OSMWay>& ways, const std::vector<Edge>& edges, const std::string& outdir) {
@@ -670,6 +561,9 @@
 
        }*/
 
+      // TODO - if sorting of directed edges occurs after this will need to
+      // remove this code and do elsewhere.
+
       // Assign nodes and determine orientation along the edge (forward
       // or reverse between the 2 nodes)
       const GraphId& nodea = nodes.find(edge.sourcenode_)->second.graphid(); //TODO: check validity?
@@ -694,6 +588,9 @@
 
         // Set end node to the target (end) node
         directededge.set_endnode(nodeb);
+
+        // Set the opposing edge offset at the end node of this directed edge.
+        directededge.set_opp_index(GetOpposingIndex(edge.targetnode_, edge.sourcenode_, nodes, edges));
       } else if (edge.targetnode_ == osmnodeid) {
         // Reverse direction.  Reverse the access logic and end node
         directededge.set_caraccess(true, false, w.auto_backward());
@@ -706,6 +603,9 @@
 
         // Set end node to the source (start) node
         directededge.set_endnode(nodea);
+
+        // Set opposing edge index at the end node of this directed edge.
+        directededge.set_opp_index(GetOpposingIndex(edge.sourcenode_, edge.targetnode_, nodes, edges));
       } else {
         // ERROR!!!
         std::cout << "ERROR: WayID = " << w.way_id() << " Edge Index = " <<
@@ -714,7 +614,6 @@
             " do not match the OSM node Id" <<
             osmnodeid << std::endl;
       }
->>>>>>> 2136d311
 
       // Check if we need to add edge info
       auto node_pair_item = ComputeNodePair(nodea, nodeb);
@@ -797,30 +696,6 @@
   return true;
 }
 
-<<<<<<< HEAD
-uint32_t GraphBuilder::GetOpposingIndex(const uint64_t endnode,
-                                        const uint64_t startnode) {
-  uint32_t n = 0;
-  for (const auto& edgeindex : nodes_[endnode].edges()) {
-    if ((edges_[edgeindex].sourcenode_ == endnode &&
-         edges_[edgeindex].targetnode_ == startnode) ||
-        (edges_[edgeindex].targetnode_ == endnode &&
-         edges_[edgeindex].sourcenode_ == startnode)) {
-      return n;
-    }
-    n++;
-  }
-  std::cout << "ERROR Opposing directed edge not found!" << std::endl;
-  return 31;
-}
-
-node_pair GraphBuilder::ComputeNodePair(const baldr::GraphId& nodea,
-                                        const baldr::GraphId& nodeb) const {
-  if (nodea < nodeb)
-    return std::make_pair(nodea, nodeb);
-  return std::make_pair(nodeb, nodea);
-=======
->>>>>>> 2136d311
 }
 
 // Build tiles for the local graph hierarchy (basically
