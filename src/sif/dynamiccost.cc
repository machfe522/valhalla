#include "sif/dynamiccost.h"
#include "baldr/graphconstants.h"
#include "proto_conversions.h"
#include "sif/autocost.h"
#include "sif/bicyclecost.h"
#include "sif/motorcyclecost.h"
#include "sif/motorscootercost.h"
#include "sif/nocost.h"
#include "sif/pedestriancost.h"
#include "sif/transitcost.h"
#include "sif/truckcost.h"
#include "worker.h"

using namespace valhalla::baldr;

namespace {

uint8_t SpeedMask_Parse(const boost::optional<const rapidjson::Value&>& speed_types) {
  static const std::unordered_map<std::string, uint8_t> types{
      {"freeflow", kFreeFlowMask},
      {"constrained", kConstrainedFlowMask},
      {"predicted", kPredictedFlowMask},
      {"current", kCurrentFlowMask},
  };

  if (!speed_types)
    return kDefaultFlowMask;

  bool had_value = false;
  uint8_t mask = 0;
  if (speed_types->IsArray()) {
    had_value = true;
    for (const auto& speed_type : speed_types->GetArray()) {
      if (speed_type.IsString()) {
        auto i = types.find(speed_type.GetString());
        if (i != types.cend()) {
          mask |= i->second;
        }
      }
    }
  }

  return had_value ? mask : kDefaultFlowMask;
}

} // namespace

namespace valhalla {
namespace sif {

DynamicCost::DynamicCost(const CostingOptions& options, const TravelMode mode, uint32_t access_mask)
    : pass_(0), allow_transit_connections_(false), allow_destination_only_(true), travel_mode_(mode),
<<<<<<< HEAD
      flow_mask_(kDefaultFlowMask), shortest_(options.shortest()) {
=======
      access_mask_(access_mask), flow_mask_(kDefaultFlowMask),
      ignore_restrictions_(options.ignore_restrictions()), ignore_oneways_(options.ignore_oneways()),
      ignore_access_(options.ignore_access()) {
>>>>>>> a49339dd
  // Parse property tree to get hierarchy limits
  // TODO - get the number of levels
  uint32_t n_levels = sizeof(kDefaultMaxUpTransitions) / sizeof(kDefaultMaxUpTransitions[0]);
  for (uint32_t level = 0; level < n_levels; level++) {
    hierarchy_limits_.emplace_back(HierarchyLimits(level));
  }

  // Add avoid edges to internal set
  for (auto& edge : options.avoid_edges()) {
    user_avoid_edges_.insert({GraphId(edge.id()), edge.percent_along()});
  }
}

DynamicCost::~DynamicCost() {
}

// Does the costing method allow multiple passes (with relaxed hierarchy
// limits). Defaults to false. Costing methods that wish to allow multiple
// passes with relaxed hierarchy transitions must override this method.
bool DynamicCost::AllowMultiPass() const {
  return false;
}

// We provide a convenience method for those algorithms which dont have time components or aren't
// using them for the current route. Here we just call out to the derived classes costing function
// with a time that tells the function that we aren't using time. This avoids having to worry about
// default parameters and inheritance (which are a bad mix)
Cost DynamicCost::EdgeCost(const baldr::DirectedEdge* edge, const baldr::GraphTile* tile) const {
  return EdgeCost(edge, tile, kConstrainedFlowSecondOfDay);
}

// Returns the cost to make the transition from the predecessor edge.
// Defaults to 0. Costing models that wish to include edge transition
// costs (i.e., intersection/turn costs) must override this method.
Cost DynamicCost::TransitionCost(const DirectedEdge* edge,
                                 const NodeInfo* node,
                                 const EdgeLabel& pred) const {
  return {0.0f, 0.0f};
}

// Returns the cost to make the transition from the predecessor edge
// when using a reverse search (from destination towards the origin).
// Defaults to 0. Costing models that wish to include edge transition
// costs (i.e., intersection/turn costs) must override this method.
Cost DynamicCost::TransitionCostReverse(const uint32_t idx,
                                        const baldr::NodeInfo* node,
                                        const baldr::DirectedEdge* opp_edge,
                                        const baldr::DirectedEdge* opp_pred_edge) const {
  return {0.0f, 0.0f};
}

// Returns the transfer cost between 2 transit stops.
Cost DynamicCost::TransferCost() const {
  return {0.0f, 0.0f};
}

// Returns the default transfer cost between 2 transit stops.
Cost DynamicCost::DefaultTransferCost() const {
  return {0.0f, 0.0f};
}

// Get the general unit size that can be considered as equal for sorting
// purposes. Defaults to 1 (second).
uint32_t DynamicCost::UnitSize() const {
  return kDefaultUnitSize;
}

// Set to allow use of transit connections.
void DynamicCost::SetAllowTransitConnections(const bool allow) {
  allow_transit_connections_ = allow;
}

// Sets the flag indicating whether destination only edges are allowed.
void DynamicCost::set_allow_destination_only(const bool allow) {
  allow_destination_only_ = allow;
}

// Returns the maximum transfer distance between stops that you are willing
// to travel for this mode.  It is the max distance you are willing to
// travel between transfers.
uint32_t DynamicCost::GetMaxTransferDistanceMM() {
  return 0;
}

// This method overrides the factor for this mode.  The lower the value
// the more the mode is favored.
float DynamicCost::GetModeFactor() {
  return 1.0f;
}

// This method overrides the max_distance with the max_distance_mm per segment
// distance. An example is a pure walking route may have a max distance of
// 10000 meters (10km) but for a multi-modal route a lower limit of 5000
// meters per segment (e.g. from origin to a transit stop or from the last
// transit stop to the destination).
void DynamicCost::UseMaxMultiModalDistance() {
}

// Gets the hierarchy limits.
std::vector<HierarchyLimits>& DynamicCost::GetHierarchyLimits() {
  return hierarchy_limits_;
}

// Relax hierarchy limits.
void DynamicCost::RelaxHierarchyLimits(const float factor, const float expansion_within_factor) {
  for (auto& hierarchy : hierarchy_limits_) {
    hierarchy.Relax(factor, expansion_within_factor);
  }
}

// Set the current travel mode.
void DynamicCost::set_travel_mode(const TravelMode mode) {
  travel_mode_ = mode;
}

// Get the current travel mode.
TravelMode DynamicCost::travel_mode() const {
  return travel_mode_;
}

// Get the current travel type.
uint8_t DynamicCost::travel_type() const {
  return 0;
}

// Get the wheelchair required flag.
bool DynamicCost::wheelchair() const {
  return false;
}

// Get the bicycle required flag.
bool DynamicCost::bicycle() const {
  return false;
}

// Add to the exclude list.
void DynamicCost::AddToExcludeList(const baldr::GraphTile*& tile) {
}

// Checks if we should exclude or not.
bool DynamicCost::IsExcluded(const baldr::GraphTile*& tile, const baldr::DirectedEdge* edge) {
  return false;
}

// Checks if we should exclude or not.
bool DynamicCost::IsExcluded(const baldr::GraphTile*& tile, const baldr::NodeInfo* node) {
  return false;
}

// Adds a list of edges (GraphIds) to the user specified avoid list.
void DynamicCost::AddUserAvoidEdges(const std::vector<AvoidEdge>& avoid_edges) {
  for (auto edge : avoid_edges) {
    user_avoid_edges_.insert({edge.id, edge.percent_along});
  }
}

Cost DynamicCost::BSSCost() const {
  return kNoCost;
};

void ParseSharedCostOptions(const rapidjson::Value& value, CostingOptions* pbf_costing_options) {
  auto speed_types = rapidjson::get_child_optional(value, "/speed_types");
  pbf_costing_options->set_flow_mask(SpeedMask_Parse(speed_types));
  pbf_costing_options->set_ignore_restrictions(
      rapidjson::get<bool>(value, "/ignore_restrictions", false));
  pbf_costing_options->set_ignore_oneways(rapidjson::get<bool>(value, "/ignore_oneways", false));
  pbf_costing_options->set_ignore_access(rapidjson::get<bool>(value, "/ignore_access", false));
  auto name = rapidjson::get_optional<std::string>(value, "/name");
  if (name) {
    pbf_costing_options->set_name(*name);
  }
  auto shortest = rapidjson::get<bool>(value, "/shortest", false);
  pbf_costing_options->set_shortest(shortest);
}

void ParseCostingOptions(const rapidjson::Document& doc,
                         const std::string& costing_options_key,
                         Options& options) {
  // if specified, get the costing options in there
  for (int i = 0; i < Costing_ARRAYSIZE; ++i) {
    Costing costing = static_cast<Costing>(i);
    // Create the costing string
    const auto& costing_str = valhalla::Costing_Enum_Name(costing);
    // Create the costing options key
    const auto key = costing_options_key + "/" + costing_str;
    // Parse the costing options
    ParseCostingOptions(doc, key, options.add_costing_options(), costing);
  }
}

void ParseCostingOptions(const rapidjson::Document& doc,
                         const std::string& key,
                         CostingOptions* costing_options,
                         Costing costing) {
  // if the costing wasnt specified we have to find it nested in the json object
  if (costing == Costing_ARRAYSIZE) {
    // it has to have a costing object, it has to be an object, it has to have a member
    // named costing and the value of that member has to be a string type
    auto json = rapidjson::get_child_optional(doc, key.c_str());
    decltype(json->MemberBegin()) costing_itr;
    if (!json || !json->IsObject() ||
        (costing_itr = json->FindMember("costing")) == json->MemberEnd() ||
        !costing_itr->value.IsString()) {
      throw valhalla_exception_t{127};
    }
    // then we can try to parse the string and if its invalid we barf
    std::string costing_str = costing_itr->value.GetString();
    if (!Costing_Enum_Parse(costing_str, &costing)) {
      throw valhalla_exception_t{125, "'" + costing_str + "'"};
    }
  }
  // finally we can parse the costing
  switch (costing) {
    case auto_: {
      sif::ParseAutoCostOptions(doc, key, costing_options);
      break;
    }
    case auto_shorter: {
      sif::ParseAutoShorterCostOptions(doc, key, costing_options);
      break;
    }
    case bicycle: {
      sif::ParseBicycleCostOptions(doc, key, costing_options);
      break;
    }
    case bus: {
      sif::ParseBusCostOptions(doc, key, costing_options);
      break;
    }
    case hov: {
      sif::ParseHOVCostOptions(doc, key, costing_options);
      break;
    }
    case taxi: {
      sif::ParseTaxiCostOptions(doc, key, costing_options);
      break;
    }
    case motor_scooter: {
      sif::ParseMotorScooterCostOptions(doc, key, costing_options);
      break;
    }
    case multimodal: {
      costing_options->set_costing(Costing::multimodal); // Nothing to parse for this one
      break;
    }
    case pedestrian: {
      sif::ParsePedestrianCostOptions(doc, key, costing_options);
      break;
    }
    case transit: {
      sif::ParseTransitCostOptions(doc, key, costing_options);
      break;
    }
    case truck: {
      sif::ParseTruckCostOptions(doc, key, costing_options);
      break;
    }
    case motorcycle: {
      sif::ParseMotorcycleCostOptions(doc, key, costing_options);
      break;
    }
    case auto_data_fix: {
      sif::ParseAutoDataFixCostOptions(doc, key, costing_options);
      break;
    }
    case none_: {
      sif::ParseNoCostOptions(doc, key, costing_options);
      break;
    }
  }
  costing_options->set_costing(costing);
}

} // namespace sif
} // namespace valhalla<|MERGE_RESOLUTION|>--- conflicted
+++ resolved
@@ -50,13 +50,9 @@
 
 DynamicCost::DynamicCost(const CostingOptions& options, const TravelMode mode, uint32_t access_mask)
     : pass_(0), allow_transit_connections_(false), allow_destination_only_(true), travel_mode_(mode),
-<<<<<<< HEAD
-      flow_mask_(kDefaultFlowMask), shortest_(options.shortest()) {
-=======
-      access_mask_(access_mask), flow_mask_(kDefaultFlowMask),
+      access_mask_(access_mask), flow_mask_(kDefaultFlowMask), shortest_(options.shortest()),
       ignore_restrictions_(options.ignore_restrictions()), ignore_oneways_(options.ignore_oneways()),
       ignore_access_(options.ignore_access()) {
->>>>>>> a49339dd
   // Parse property tree to get hierarchy limits
   // TODO - get the number of levels
   uint32_t n_levels = sizeof(kDefaultMaxUpTransitions) / sizeof(kDefaultMaxUpTransitions[0]);
